--- conflicted
+++ resolved
@@ -93,68 +93,6 @@
 					</tools>
 				</value>
 			</li>
-<<<<<<< HEAD
-		</operations>
-	</Operation>		
-
-	<Operation Class="PatchOperationSequence">
-		<success>Always</success>
-		<operations>
-			<li Class="CombatExtended.PatchOperationFindMod">
-				<modName>Right Tool Rebalanced</modName>
-			</li>
-
-			<li Class="PatchOperationAdd">
-				<xpath>*/ThingDef[defName="RTFTJ_Neo_Pick"]/statBases</xpath>
-					<value>
-						<Bulk>3</Bulk>
-					</value>
-			</li>
-			<li Class="PatchOperationTest">
-				<xpath>*/ThingDef[defName="RTFTJ_Neo_Pick"]/weaponTags</xpath>
-				<success>Invert</success>
-			</li>
-			<li Class="PatchOperationAdd">
-				<xpath>*/ThingDef[defName="RTFTJ_Neo_Pick"]</xpath>
-					<value>
-						<weaponTags />
-					</value>
-			</li>
-			<li Class="PatchOperationAdd">
-				<xpath>*/ThingDef[defName="RTFTJ_Neo_Pick"]/weaponTags</xpath>
-					<value>
-						<li>CE_Sidearm_Melee</li>
-						<li>CE_OneHandedWeapon</li>
-					</value>
-			</li>
-			
-			<li Class="PatchOperationAdd">
-				<xpath>*/ThingDef[defName="RTFTJ_Neo_Shovel"]/statBases</xpath>
-					<value>
-						<Bulk>3</Bulk>
-					</value>
-			</li>
-			<li Class="PatchOperationTest">
-				<xpath>*/ThingDef[defName="RTFTJ_Neo_Shovel"]/weaponTags</xpath>
-					<success>Invert</success>
-			</li>
-			<li Class="PatchOperationAdd">
-				<xpath>*/ThingDef[defName="RTFTJ_Neo_Shovel"]</xpath>
-					<value>
-						<weaponTags />
-					</value>
-			</li>
-			<li Class="PatchOperationAdd">
-				<xpath>*/ThingDef[defName="RTFTJ_Neo_Shovel"]/weaponTags</xpath>
-					<value>
-						<li>CE_Sidearm_Melee</li>
-						<li>CE_OneHandedWeapon</li>
-					</value>
-			</li>
-		</operations>
-	</Operation>
-		
-=======
 			<li Class="PatchOperationAdd">
 				<xpath>*/ThingDef[defName="RTFTJ_Neo_Shovel"]/statBases</xpath>
 				<value>
@@ -185,6 +123,5 @@
 			</li>
 		</operations>
 	</Operation>
->>>>>>> 9c4369c2
 
 </Patch>