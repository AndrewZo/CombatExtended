--- conflicted
+++ resolved
@@ -338,204 +338,25 @@
 							<weaponTags />
 						</value>
 					</li>
-<<<<<<< HEAD
-				</tools>
-			</value>
-		</li>
-	</operations>
-</Operation>
-
-	<Operation Class="PatchOperationSequence">
-		<success>Always</success>
-		<operations>
-			<li Class="CombatExtended.PatchOperationFindMod">
-				<modName>Right Tool Rebalanced</modName>
-			</li>
-
-			<li Class="PatchOperationAdd">
-				<xpath>*/ThingDef[defName="RTFTJ_Pickaxe"]/statBases</xpath>
-				<value>
-			  <Bulk>2.72</Bulk>
-				</value>
-			</li>
-
-	    <li Class="PatchOperationTest">
-				<xpath>*/ThingDef[defName="RTFTJ_Pickaxe"]/weaponTags</xpath>
-				<success>Invert</success>
-	    </li>
-
-	    <li Class="PatchOperationAdd">
-				<xpath>*/ThingDef[defName="RTFTJ_Pickaxe"]</xpath>
-=======
 				</operations>
 			</li>
 			<li Class="PatchOperationAdd">
 				<xpath>*/ThingDef[defName="RTFTJ_Autohammer"]/weaponTags</xpath>
->>>>>>> 9c4369c2
-				<value>
-					<li>CE_Sidearm_Melee</li>
-				</value>
-<<<<<<< HEAD
-	    </li>
-
-			<li Class="PatchOperationAdd">
-				<xpath>*/ThingDef[defName="RTFTJ_Pickaxe"]/weaponTags</xpath>
-				<value>
-			  	<li>CE_Sidearm_Melee</li>
-			  	<li>CE_OneHandedWeapon</li>
-				</value>
-			</li>
-			
-			
-			<li Class="PatchOperationAdd">
-				<xpath>*/ThingDef[defName="RTFTJ_HandAxe"]/statBases</xpath>
-				<value>
-			  	<Bulk>2.27</Bulk>
-				</value>
-			</li>
-
-	    <li Class="PatchOperationTest">
-				<xpath>*/ThingDef[defName="RTFTJ_HandAxe"]/weaponTags</xpath>
-				<success>Invert</success>
-	    </li>
-
-	    <li Class="PatchOperationAdd">
-				<xpath>*/ThingDef[defName="RTFTJ_HandAxe"]</xpath>
-				<value>
-					<weaponTags />
-				</value>
-	    </li>
-
-			<li Class="PatchOperationAdd">
-				<xpath>*/ThingDef[defName="RTFTJ_HandAxe"]/weaponTags</xpath>
-				<value>
-					<li>CE_Sidearm_Melee</li>
-					<li>CE_OneHandedWeapon</li>
-				</value>
-			</li>
-			
-			<li Class="PatchOperationAdd">
-				<xpath>*/ThingDef[defName="RTFTJ_Hammer"]/statBases</xpath>
-				<value>
-					<Bulk>1.82</Bulk>
-				</value>
-			</li>
-	    	
-	    <li Class="PatchOperationTest">
-				<xpath>*/ThingDef[defName="RTFTJ_Hammer"]/weaponTags</xpath>
-				<success>Invert</success>
-	    </li>
-
-	    <li Class="PatchOperationAdd">
-				<xpath>*/ThingDef[defName="RTFTJ_Hammer"]</xpath>
-				<value>
-					<weaponTags />
-				</value>
-	    </li>
-
-			<li Class="PatchOperationAdd">
-				<xpath>*/ThingDef[defName="RTFTJ_Hammer"]/weaponTags</xpath>
-				<value>
-			  <li>CE_Sidearm_Melee</li>
-			  <li>CE_OneHandedWeapon</li>
-				</value>
-			</li>
-			
-			<li Class="PatchOperationAdd">
-				<xpath>*/ThingDef[defName="RTFTJ_Drill"]/statBases</xpath>
-				<value>
-					<Bulk>3.63</Bulk>
-				</value>
-			</li>
-
-	    <li Class="PatchOperationTest">
-				<xpath>*/ThingDef[defName="RTFTJ_Drill"]/weaponTags</xpath>
-				<success>Invert</success>
-	    </li>
-
-	    <li Class="PatchOperationAdd">
-				<xpath>*/ThingDef[defName="RTFTJ_Drill"]</xpath>
-				<value>
-					<weaponTags />
-				</value>
-	    </li>
-
-			<li Class="PatchOperationAdd">
-				<xpath>*/ThingDef[defName="RTFTJ_Drill"]/weaponTags</xpath>
-				<value>
-					<li>CE_Sidearm_Melee</li>
-				</value>
-			</li>
-			
-			<li Class="PatchOperationAdd">
-				<xpath>*/ThingDef[defName="RTFTJ_Chainsaw"]/statBases</xpath>
-				<value>
-					<Bulk>2.82</Bulk>
-				</value>
-			</li>
-			<li Class="PatchOperationTest">
-				<xpath>*/ThingDef[defName="RTFTJ_Chainsaw"]/weaponTags</xpath>
-				<success>Invert</success>
-	    	</li>
-	    	<li Class="PatchOperationAdd">
-				<xpath>*/ThingDef[defName="RTFTJ_Chainsaw"]</xpath>
-				<value>
-					<weaponTags />
-				</value>
-	    	</li>
-			<li Class="PatchOperationAdd">
-				<xpath>*/ThingDef[defName="RTFTJ_Chainsaw"]/weaponTags</xpath>
-				<value>
-					<li>CE_Sidearm_Melee</li>
-				</value>
-			</li>
-			
-			<li Class="PatchOperationAdd">
-				<xpath>*/ThingDef[defName="RTFTJ_Autohammer"]/statBases</xpath>
-				<value>
-				<Bulk>3</Bulk>
-				</value>
-			</li>
-	    	<li Class="PatchOperationTest">
-				<xpath>*/ThingDef[defName="RTFTJ_Autohammer"]/weaponTags</xpath>
-				<success>Invert</success>
-	    	</li>
-	    	<li Class="PatchOperationAdd">
-				<xpath>*/ThingDef[defName="RTFTJ_Autohammer"]</xpath>
-				<value>
-					<weaponTags />
-				</value>
-	    	</li>
-			<li Class="PatchOperationAdd">
-				<xpath>*/ThingDef[defName="RTFTJ_Autohammer"]/weaponTags</xpath>
-				<value>
-			  <li>CE_Sidearm_Melee</li>
-				</value>
-=======
->>>>>>> 9c4369c2
+				<value>
+					<li>CE_Sidearm_Melee</li>
+				</value>
 			</li>
 			<!-- ========== Belts ========== -->
 			<li Class="PatchOperationAdd">
 				<xpath>*/ThingDef[defName="RTFTJ_Toolbelt"]/statBases</xpath>
 				<value>
-<<<<<<< HEAD
-			  <Bulk>7.5</Bulk>
-				</value>
-			</li>
-			
+					<Bulk>7.5</Bulk>
+				</value>
+			</li>
 			<li Class="PatchOperationAdd">
 				<xpath>*/ThingDef[defName="RTFTJ_ToolbeltAdv"]/statBases</xpath>
 				<value>
-			  <Bulk>10</Bulk>
-=======
-					<Bulk>7.5</Bulk>
-				</value>
-			</li>
-			<li Class="PatchOperationAdd">
-				<xpath>*/ThingDef[defName="RTFTJ_ToolbeltAdv"]/statBases</xpath>
-				<value>
 					<Bulk>10</Bulk>
->>>>>>> 9c4369c2
 				</value>
 			</li>
 		</operations>
