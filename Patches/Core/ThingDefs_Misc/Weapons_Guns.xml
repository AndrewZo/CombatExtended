<?xml version="1.0" encoding="utf-8" ?>
<Patch>

  <!-- ========== Remove elite gun tag from inappropriate weapons ========== -->

  <Operation Class="PatchOperationRemove">
    <xpath>*/ThingDef[defName="Gun_LMG" or "Gun_AssaultRifle"]/weaponTags/li[.="EliteGun"]</xpath>
  </Operation>

  <!-- ========== Revolver ========== -->

  <Operation Class="CombatExtended.PatchOperationMakeGunCECompatible">
    <defName>Gun_Revolver</defName>
    <statBases>
      <Mass>1.39</Mass>
      <RangedWeapon_Cooldown>0.39</RangedWeapon_Cooldown>
      <SightsEfficiency>0.7</SightsEfficiency>
      <ShotSpread>0.16</ShotSpread>
      <SwayFactor>1.46</SwayFactor>
      <Bulk>3</Bulk>
      <WorkToMake>7000</WorkToMake>
    </statBases>
    <costList>
      <Steel>30</Steel>
      <ComponentIndustrial>2</ComponentIndustrial>
    </costList>
    <Properties>
      <verbClass>CombatExtended.Verb_ShootCE</verbClass>
      <hasStandardCommand>true</hasStandardCommand>
      <defaultProjectile>Bullet_44Magnum_FMJ</defaultProjectile>
      <warmupTime>0.6</warmupTime>
      <range>12</range>
      <soundCast>Shot_Revolver</soundCast>
      <soundCastTail>GunTail_Light</soundCastTail>
      <muzzleFlashScale>9</muzzleFlashScale>
    </Properties>
    <AmmoUser>
      <magazineSize>6</magazineSize>
      <reloadTime>3.5</reloadTime>
      <ammoSet>AmmoSet_44Magnum</ammoSet>
    </AmmoUser>
    <FireModes>
      <aiUseBurstMode>FALSE</aiUseBurstMode>
    </FireModes>
    <weaponTags>
      <li>CE_Sidearm</li>
      <li>CE_AI_Pistol</li>
      <li>CE_OneHandedWeapon</li>
    </weaponTags>
    <researchPrerequisite>Gunsmithing</researchPrerequisite>
  </Operation>

  <Operation Class="PatchOperationReplace">
    <xpath>*/ThingDef[defName="Gun_Revolver"]/tools</xpath>
    <value>
      <tools>
        <li Class="CombatExtended.ToolCE">
          <label>grip</label>
          <capacities>
            <li>Blunt</li>
          </capacities>
          <power>8</power>
          <cooldownTime>1.6</cooldownTime>
          <chanceFactor>1.5</chanceFactor>
          <armorPenetration>0.102</armorPenetration>
          <linkedBodyPartsGroup>Grip</linkedBodyPartsGroup>
        </li>
        <li Class="CombatExtended.ToolCE">
          <id>barrelblunt</id>
          <label>barrel</label>
          <capacities>
            <li>Blunt</li>
          </capacities>
          <power>8</power>
          <cooldownTime>1.6</cooldownTime>
          <armorPenetration>0.102</armorPenetration>
          <linkedBodyPartsGroup>Barrel</linkedBodyPartsGroup>
        </li>
        <li Class="CombatExtended.ToolCE">
          <id>barrelpoke</id>
          <label>muzzle</label>
          <capacities>
            <li>Poke</li>
          </capacities>
          <power>8</power>
          <cooldownTime>1.6</cooldownTime>
          <armorPenetration>0.075</armorPenetration>
          <linkedBodyPartsGroup>Muzzle</linkedBodyPartsGroup>
        </li>
      </tools>
    </value>
  </Operation>

  <!-- ========== Autopistol ========== -->

  <Operation Class="CombatExtended.PatchOperationMakeGunCECompatible">
    <defName>Gun_Autopistol</defName>
    <statBases>
      <Mass>1.11</Mass>
      <RangedWeapon_Cooldown>0.38</RangedWeapon_Cooldown>
      <SightsEfficiency>0.7</SightsEfficiency>
      <ShotSpread>0.17</ShotSpread>
      <SwayFactor>1.32</SwayFactor>
      <Bulk>2.10</Bulk>
      <WorkToMake>7000</WorkToMake>
    </statBases>
    <costList>
      <Steel>25</Steel>
      <ComponentIndustrial>3</ComponentIndustrial>
    </costList>
    <Properties>
      <verbClass>CombatExtended.Verb_ShootCE</verbClass>
      <hasStandardCommand>true</hasStandardCommand>
      <defaultProjectile>Bullet_45ACP_FMJ</defaultProjectile>
      <warmupTime>0.6</warmupTime>
      <range>12</range>
      <soundCast>Shot_Autopistol</soundCast>
      <soundCastTail>GunTail_Light</soundCastTail>
      <muzzleFlashScale>9</muzzleFlashScale>
    </Properties>
    <AmmoUser>
      <magazineSize>7</magazineSize>
      <reloadTime>4</reloadTime>
      <ammoSet>AmmoSet_45ACP</ammoSet>
    </AmmoUser>
    <FireModes>
      <aiUseBurstMode>FALSE</aiUseBurstMode>
    </FireModes>
    <weaponTags>
      <li>CE_Sidearm</li>
      <li>CE_AI_Pistol</li>
      <li>CE_OneHandedWeapon</li>
    </weaponTags>
    <researchPrerequisite>BlowbackOperation</researchPrerequisite>
  </Operation>

  <Operation Class="PatchOperationReplace">
    <xpath>*/ThingDef[defName="Gun_Autopistol"]/tools</xpath>
    <value>
      <tools>
        <li Class="CombatExtended.ToolCE">
          <label>grip</label>
          <capacities>
            <li>Blunt</li>
          </capacities>
          <power>8</power>
          <cooldownTime>1.6</cooldownTime>
          <chanceFactor>1.5</chanceFactor>
          <armorPenetration>0.102</armorPenetration>
          <linkedBodyPartsGroup>Grip</linkedBodyPartsGroup>
        </li>
        <li Class="CombatExtended.ToolCE">
          <id>barrelblunt</id>
          <label>barrel</label>
          <capacities>
            <li>Blunt</li>
          </capacities>
          <power>8</power>
          <cooldownTime>1.6</cooldownTime>
          <armorPenetration>0.102</armorPenetration>
          <linkedBodyPartsGroup>Barrel</linkedBodyPartsGroup>
        </li>
        <li Class="CombatExtended.ToolCE">
          <id>barrelpoke</id>
          <label>muzzle</label>
          <capacities>
            <li>Poke</li>
          </capacities>
          <power>8</power>
          <cooldownTime>1.6</cooldownTime>
          <armorPenetration>0.075</armorPenetration>
          <linkedBodyPartsGroup>Muzzle</linkedBodyPartsGroup>
        </li>
      </tools>
    </value>
  </Operation>

  <!-- ========== Pump Shotgun ========== -->

  <Operation Class="CombatExtended.PatchOperationMakeGunCECompatible">
    <defName>Gun_PumpShotgun</defName>
    <statBases>
      <Mass>3.00</Mass>
      <RangedWeapon_Cooldown>1.0</RangedWeapon_Cooldown>
      <ShotSpread>0.14</ShotSpread>
      <SwayFactor>1.20</SwayFactor>
      <Bulk>9.0</Bulk>
      <SightsEfficiency>1</SightsEfficiency>
      <WorkToMake>9500</WorkToMake>
    </statBases>
    <costList>
      <Steel>45</Steel>
      <WoodLog>10</WoodLog>
      <ComponentIndustrial>1</ComponentIndustrial>
    </costList>
    <Properties>
      <verbClass>CombatExtended.Verb_ShootCE</verbClass>
      <hasStandardCommand>true</hasStandardCommand>
      <defaultProjectile>Bullet_12Gauge_Buck</defaultProjectile>
      <warmupTime>0.6</warmupTime>
      <range>16</range>
      <soundCast>Shot_Shotgun</soundCast>
      <soundCastTail>GunTail_Heavy</soundCastTail>
      <muzzleFlashScale>9</muzzleFlashScale>
    </Properties>
    <AmmoUser>
<<<<<<< HEAD
      <magazineSize>5</magazineSize>
      <reloadTime>4.25</reloadTime>
      <ammoSet>AmmoSet_12Gauge</ammoSet>
=======
    	<magazineSize>5</magazineSize>
      <reloadOneAtATime>true</reloadOneAtATime>
      <!-- 0.85 seconds per shell, still 4.25 total (from empty) -->
    	<reloadTime>0.85</reloadTime>
    	<ammoSet>AmmoSet_12Gauge</ammoSet>
>>>>>>> 4e685b54
    </AmmoUser>
    <FireModes />
    <weaponTags>
      <li>CE_AI_AssaultWeapon</li>
    </weaponTags>
    <researchPrerequisite>Gunsmithing</researchPrerequisite>
  </Operation>

  <Operation Class="PatchOperationReplace">
    <xpath>*/ThingDef[defName="Gun_PumpShotgun"]/tools</xpath>
    <value>
      <tools>
        <li Class="CombatExtended.ToolCE">
          <label>stock</label>
          <capacities>
            <li>Blunt</li>
          </capacities>
          <power>9</power>
          <cooldownTime>1.8</cooldownTime>
          <chanceFactor>1.5</chanceFactor>
          <armorPenetration>0.11</armorPenetration>
          <linkedBodyPartsGroup>Stock</linkedBodyPartsGroup>
        </li>
        <li Class="CombatExtended.ToolCE">
          <id>barrelblunt</id>
          <label>barrel</label>
          <capacities>
            <li>Blunt</li>
          </capacities>
          <power>10</power>
          <cooldownTime>1.9</cooldownTime>
          <armorPenetration>0.118</armorPenetration>
          <linkedBodyPartsGroup>Barrel</linkedBodyPartsGroup>
        </li>
        <li Class="CombatExtended.ToolCE">
          <id>barrelpoke</id>
          <label>muzzle</label>
          <capacities>
            <li>Poke</li>
          </capacities>
          <power>10</power>
          <cooldownTime>1.9</cooldownTime>
          <armorPenetration>0.086</armorPenetration>
          <linkedBodyPartsGroup>Muzzle</linkedBodyPartsGroup>
        </li>
      </tools>
    </value>
  </Operation>

  <!-- ========== Chain Shotgun ========== -->

  <Operation Class="CombatExtended.PatchOperationMakeGunCECompatible">
    <defName>Gun_ChainShotgun</defName>
    <statBases>
      <Mass>3.50</Mass>
      <RangedWeapon_Cooldown>0.39</RangedWeapon_Cooldown>
      <ShotSpread>0.15</ShotSpread>
      <SwayFactor>1.26</SwayFactor>
      <Bulk>6.7</Bulk>
      <SightsEfficiency>1</SightsEfficiency>
      <WorkToMake>22500</WorkToMake>
    </statBases>
    <costList>
      <Steel>40</Steel>
      <ComponentIndustrial>3</ComponentIndustrial>
      <Chemfuel>10</Chemfuel>
    </costList>
    <Properties>
      <verbClass>CombatExtended.Verb_ShootCE</verbClass>
      <hasStandardCommand>true</hasStandardCommand>
      <defaultProjectile>Bullet_12Gauge_Buck</defaultProjectile>
      <warmupTime>0.6</warmupTime>
      <range>16</range>
      <soundCast>Shot_Shotgun</soundCast>
      <soundCastTail>GunTail_Heavy</soundCastTail>
      <muzzleFlashScale>9</muzzleFlashScale>
      <ticksBetweenBurstShots>15</ticksBetweenBurstShots>
    </Properties>
    <AmmoUser>
      <magazineSize>8</magazineSize>
      <reloadTime>4</reloadTime>
      <ammoSet>AmmoSet_12Gauge</ammoSet>
    </AmmoUser>
    <FireModes />
    <weaponTags>
      <li>CE_AI_AssaultWeapon</li>
    </weaponTags>
    <researchPrerequisite>GasOperation</researchPrerequisite>
  </Operation>

  <Operation Class="PatchOperationReplace">
    <xpath>*/ThingDef[defName="Gun_ChainShotgun"]/tools</xpath>
    <value>
      <tools>
        <li Class="CombatExtended.ToolCE">
          <label>stock</label>
          <capacities>
            <li>Blunt</li>
          </capacities>
          <power>9</power>
          <cooldownTime>1.8</cooldownTime>
          <chanceFactor>1.5</chanceFactor>
          <armorPenetration>0.11</armorPenetration>
          <linkedBodyPartsGroup>Stock</linkedBodyPartsGroup>
        </li>
        <li Class="CombatExtended.ToolCE">
          <id>barrelblunt</id>
          <label>barrel</label>
          <capacities>
            <li>Blunt</li>
          </capacities>
          <power>10</power>
          <cooldownTime>1.9</cooldownTime>
          <armorPenetration>0.118</armorPenetration>
          <linkedBodyPartsGroup>Barrel</linkedBodyPartsGroup>
        </li>
        <li Class="CombatExtended.ToolCE">
          <id>barrelpoke</id>
          <label>muzzle</label>
          <capacities>
            <li>Poke</li>
          </capacities>
          <power>10</power>
          <cooldownTime>1.9</cooldownTime>
          <armorPenetration>0.086</armorPenetration>
          <linkedBodyPartsGroup>Muzzle</linkedBodyPartsGroup>
        </li>
      </tools>
    </value>
  </Operation>

  <!-- ========== Bolt-action rifle ========== -->

  <Operation Class="CombatExtended.PatchOperationMakeGunCECompatible">
    <defName>Gun_BoltActionRifle</defName>
    <statBases>
      <Mass>4.19</Mass>
      <RangedWeapon_Cooldown>1.17</RangedWeapon_Cooldown>
      <SightsEfficiency>1</SightsEfficiency>
      <ShotSpread>0.02</ShotSpread>
      <SwayFactor>1.68</SwayFactor>
      <Bulk>12.60</Bulk>
      <WorkToMake>12000</WorkToMake>
    </statBases>
    <costList>
      <Steel>55</Steel>
      <WoodLog>15</WoodLog>
      <ComponentIndustrial>1</ComponentIndustrial>
    </costList>
    <Properties>
      <verbClass>CombatExtended.Verb_ShootCE</verbClass>
      <hasStandardCommand>true</hasStandardCommand>
      <defaultProjectile>Bullet_303British_FMJ</defaultProjectile>
      <warmupTime>1.4</warmupTime>
      <range>55</range>
      <soundCast>Shot_BoltActionRifle</soundCast>
      <soundCastTail>GunTail_Heavy</soundCastTail>
      <muzzleFlashScale>9</muzzleFlashScale>
    </Properties>
    <AmmoUser>
      <magazineSize>10</magazineSize>
      <reloadTime>4.3</reloadTime>
      <ammoSet>AmmoSet_303British</ammoSet>
    </AmmoUser>
    <FireModes>
      <aiAimMode>AimedShot</aiAimMode>
    </FireModes>
    <weaponTags>
      <li>CE_AI_Rifle</li>
    </weaponTags>
    <researchPrerequisite>Gunsmithing</researchPrerequisite>
  </Operation>

  <Operation Class="PatchOperationReplace">
    <xpath>*/ThingDef[defName="Gun_BoltActionRifle"]/tools</xpath>
    <value>
      <tools>
        <li Class="CombatExtended.ToolCE">
          <label>stock</label>
          <capacities>
            <li>Blunt</li>
          </capacities>
          <power>9</power>
          <cooldownTime>1.8</cooldownTime>
          <chanceFactor>1.5</chanceFactor>
          <armorPenetration>0.11</armorPenetration>
          <linkedBodyPartsGroup>Stock</linkedBodyPartsGroup>
        </li>
        <li Class="CombatExtended.ToolCE">
          <id>barrelblunt</id>
          <label>barrel</label>
          <capacities>
            <li>Blunt</li>
          </capacities>
          <power>10</power>
          <cooldownTime>1.9</cooldownTime>
          <armorPenetration>0.118</armorPenetration>
          <linkedBodyPartsGroup>Barrel</linkedBodyPartsGroup>
        </li>
        <li Class="CombatExtended.ToolCE">
          <id>barrelpoke</id>
          <label>muzzle</label>
          <capacities>
            <li>Poke</li>
          </capacities>
          <power>10</power>
          <cooldownTime>1.9</cooldownTime>
          <armorPenetration>0.086</armorPenetration>
          <linkedBodyPartsGroup>Muzzle</linkedBodyPartsGroup>
        </li>
      </tools>
    </value>
  </Operation>

  <!-- ========== Assault rifle ========== -->

  <Operation Class="CombatExtended.PatchOperationMakeGunCECompatible">
    <defName>Gun_AssaultRifle</defName>
    <statBases>
      <Mass>3.26</Mass>
      <RangedWeapon_Cooldown>0.36</RangedWeapon_Cooldown>
      <SightsEfficiency>1</SightsEfficiency>
      <ShotSpread>0.07</ShotSpread>
      <SwayFactor>1.33</SwayFactor>
      <Bulk>10.03</Bulk>
      <WorkToMake>30000</WorkToMake>
    </statBases>
    <costList>
      <Steel>50</Steel>
      <ComponentIndustrial>5</ComponentIndustrial>
      <Chemfuel>10</Chemfuel>
    </costList>
    <Properties>
      <recoilAmount>1.53</recoilAmount>
      <verbClass>CombatExtended.Verb_ShootCE</verbClass>
      <hasStandardCommand>true</hasStandardCommand>
      <defaultProjectile>Bullet_556x45mmNATO_FMJ</defaultProjectile>
      <warmupTime>1.1</warmupTime>
      <range>55</range>
      <burstShotCount>6</burstShotCount>
      <ticksBetweenBurstShots>4</ticksBetweenBurstShots>
      <soundCast>Shot_AssaultRifle</soundCast>
      <soundCastTail>GunTail_Medium</soundCastTail>
      <muzzleFlashScale>9</muzzleFlashScale>
    </Properties>
    <AmmoUser>
      <magazineSize>30</magazineSize>
      <reloadTime>4</reloadTime>
      <ammoSet>AmmoSet_556x45mmNATO</ammoSet>
    </AmmoUser>
    <FireModes>
      <aimedBurstShotCount>3</aimedBurstShotCount>
      <aiUseBurstMode>TRUE</aiUseBurstMode>
      <aiAimMode>AimedShot</aiAimMode>
    </FireModes>
    <weaponTags>
      <li>CE_AI_Rifle</li>
    </weaponTags>
    <researchPrerequisite>PrecisionRifling</researchPrerequisite>
  </Operation>

  <Operation Class="PatchOperationReplace">
    <xpath>*/ThingDef[defName="Gun_AssaultRifle"]/tools</xpath>
    <value>
      <tools>
        <li Class="CombatExtended.ToolCE">
          <label>stock</label>
          <capacities>
            <li>Blunt</li>
          </capacities>
          <power>9</power>
          <cooldownTime>1.8</cooldownTime>
          <chanceFactor>1.5</chanceFactor>
          <armorPenetration>0.11</armorPenetration>
          <linkedBodyPartsGroup>Stock</linkedBodyPartsGroup>
        </li>
        <li Class="CombatExtended.ToolCE">
          <id>barrelblunt</id>
          <label>barrel</label>
          <capacities>
            <li>Blunt</li>
          </capacities>
          <power>10</power>
          <cooldownTime>1.9</cooldownTime>
          <armorPenetration>0.118</armorPenetration>
          <linkedBodyPartsGroup>Barrel</linkedBodyPartsGroup>
        </li>
        <li Class="CombatExtended.ToolCE">
          <id>barrelpoke</id>
          <label>muzzle</label>
          <capacities>
            <li>Poke</li>
          </capacities>
          <power>10</power>
          <cooldownTime>1.9</cooldownTime>
          <armorPenetration>0.086</armorPenetration>
          <linkedBodyPartsGroup>Muzzle</linkedBodyPartsGroup>
        </li>
      </tools>
    </value>
  </Operation>

  <!-- ========== Sniper rifle ========== -->

  <Operation Class="CombatExtended.PatchOperationMakeGunCECompatible">
    <defName>Gun_SniperRifle</defName>
    <statBases>
      <Mass>7.30</Mass>
      <RangedWeapon_Cooldown>1.16</RangedWeapon_Cooldown>
      <SightsEfficiency>2.6</SightsEfficiency>
      <ShotSpread>0.05</ShotSpread>
      <SwayFactor>1.92</SwayFactor>
      <Bulk>10.92</Bulk>
      <WorkToMake>30000</WorkToMake>
    </statBases>
    <costList>
      <Steel>60</Steel>
      <ComponentIndustrial>5</ComponentIndustrial>
      <Chemfuel>15</Chemfuel>
    </costList>
    <Properties>
      <verbClass>CombatExtended.Verb_ShootCE</verbClass>
      <hasStandardCommand>true</hasStandardCommand>
      <defaultProjectile>Bullet_762x51mmNATO_FMJ</defaultProjectile>
      <warmupTime>1.6</warmupTime>
      <range>75</range>
      <soundCast>Shot_SniperRifle</soundCast>
      <soundCastTail>GunTail_Heavy</soundCastTail>
      <muzzleFlashScale>9</muzzleFlashScale>
    </Properties>
    <AmmoUser>
      <magazineSize>5</magazineSize>
      <reloadTime>4</reloadTime>
      <ammoSet>AmmoSet_762x51mmNATO</ammoSet>
    </AmmoUser>
    <FireModes>
      <aiAimMode>AimedShot</aiAimMode>
    </FireModes>
    <weaponTags>
      <li>CE_AI_Rifle</li>
    </weaponTags>
    <researchPrerequisite>PrecisionRifling</researchPrerequisite>
  </Operation>

  <Operation Class="PatchOperationReplace">
    <xpath>*/ThingDef[defName="Gun_SniperRifle"]/tools</xpath>
    <value>
      <tools>
        <li Class="CombatExtended.ToolCE">
          <label>stock</label>
          <capacities>
            <li>Blunt</li>
          </capacities>
          <power>9</power>
          <cooldownTime>1.8</cooldownTime>
          <chanceFactor>1.5</chanceFactor>
          <armorPenetration>0.11</armorPenetration>
          <linkedBodyPartsGroup>Stock</linkedBodyPartsGroup>
        </li>
        <li Class="CombatExtended.ToolCE">
          <id>barrelblunt</id>
          <label>barrel</label>
          <capacities>
            <li>Blunt</li>
          </capacities>
          <power>10</power>
          <cooldownTime>1.9</cooldownTime>
          <armorPenetration>0.118</armorPenetration>
          <linkedBodyPartsGroup>Barrel</linkedBodyPartsGroup>
        </li>
        <li Class="CombatExtended.ToolCE">
          <id>barrelpoke</id>
          <label>muzzle</label>
          <capacities>
            <li>Poke</li>
          </capacities>
          <power>10</power>
          <cooldownTime>1.9</cooldownTime>
          <armorPenetration>0.086</armorPenetration>
          <linkedBodyPartsGroup>Muzzle</linkedBodyPartsGroup>
        </li>
      </tools>
    </value>
  </Operation>

  <!-- ========== Machine pistol ========== -->

  <Operation Class="CombatExtended.PatchOperationMakeGunCECompatible">
    <defName>Gun_MachinePistol</defName>
    <statBases>
      <Mass>1.40</Mass>
      <RangedWeapon_Cooldown>0.37</RangedWeapon_Cooldown>
      <SightsEfficiency>0.7</SightsEfficiency>
      <ShotSpread>0.17</ShotSpread>
      <SwayFactor>1.52</SwayFactor>
      <Bulk>3.17</Bulk>
      <WorkToMake>24500</WorkToMake>
    </statBases>
    <costList>
      <Steel>30</Steel>
      <ComponentIndustrial>5</ComponentIndustrial>
    </costList>
    <Properties>
      <recoilAmount>2.05</recoilAmount>
      <verbClass>CombatExtended.Verb_ShootCE</verbClass>
      <hasStandardCommand>true</hasStandardCommand>
      <defaultProjectile>Bullet_9x19mmPara_FMJ</defaultProjectile>
      <warmupTime>0.6</warmupTime>
      <range>16</range>
      <burstShotCount>6</burstShotCount>
      <ticksBetweenBurstShots>9</ticksBetweenBurstShots>
      <soundCast>Shot_MachinePistol</soundCast>
      <soundCastTail>GunTail_Light</soundCastTail>
      <muzzleFlashScale>9</muzzleFlashScale>
    </Properties>
    <AmmoUser>
      <magazineSize>20</magazineSize>
      <reloadTime>4</reloadTime>
      <ammoSet>AmmoSet_9x19mmPara</ammoSet>
    </AmmoUser>
    <FireModes>
      <aimedBurstShotCount>3</aimedBurstShotCount>
      <aiUseBurstMode>FALSE</aiUseBurstMode>
    </FireModes>
    <weaponTags>
      <li>CE_SMG</li>
      <li>CE_AI_AssaultWeapon</li>
      <li>CE_OneHandedWeapon</li>
    </weaponTags>
    <researchPrerequisite>BlowbackOperation</researchPrerequisite>
  </Operation>

  <Operation Class="PatchOperationReplace">
    <xpath>*/ThingDef[defName="Gun_MachinePistol"]/tools</xpath>
    <value>
      <tools>
        <li Class="CombatExtended.ToolCE">
          <label>grip</label>
          <capacities>
            <li>Blunt</li>
          </capacities>
          <power>8</power>
          <cooldownTime>1.6</cooldownTime>
          <chanceFactor>1.5</chanceFactor>
          <armorPenetration>0.102</armorPenetration>
          <linkedBodyPartsGroup>Grip</linkedBodyPartsGroup>
        </li>
        <li Class="CombatExtended.ToolCE">
          <id>barrelblunt</id>
          <label>barrel</label>
          <capacities>
            <li>Blunt</li>
          </capacities>
          <power>8</power>
          <cooldownTime>1.6</cooldownTime>
          <armorPenetration>0.102</armorPenetration>
          <linkedBodyPartsGroup>Barrel</linkedBodyPartsGroup>
        </li>
        <li Class="CombatExtended.ToolCE">
          <id>barrelpoke</id>
          <label>muzzle</label>
          <capacities>
            <li>Poke</li>
          </capacities>
          <power>8</power>
          <cooldownTime>1.6</cooldownTime>
          <armorPenetration>0.075</armorPenetration>
          <linkedBodyPartsGroup>Muzzle</linkedBodyPartsGroup>
        </li>
      </tools>
    </value>
  </Operation>

  <!-- ========== Heavy SMG ========== -->

  <Operation Class="CombatExtended.PatchOperationMakeGunCECompatible">
    <defName>Gun_HeavySMG</defName>
    <statBases>
      <Mass>2.50</Mass>
      <RangedWeapon_Cooldown>0.37</RangedWeapon_Cooldown>
      <SightsEfficiency>1.00</SightsEfficiency>
      <ShotSpread>0.14</ShotSpread>
      <SwayFactor>0.94</SwayFactor>
      <Bulk>4.50</Bulk>
      <WorkToMake>24500</WorkToMake>
    </statBases>
    <costList>
      <Steel>30</Steel>
      <Chemfuel>10</Chemfuel>
      <ComponentIndustrial>5</ComponentIndustrial>
    </costList>
    <Properties>
      <recoilAmount>1.85</recoilAmount>
      <verbClass>CombatExtended.Verb_ShootCE</verbClass>
      <hasStandardCommand>true</hasStandardCommand>
      <defaultProjectile>Bullet_45ACP_FMJ</defaultProjectile>
      <warmupTime>0.6</warmupTime>
      <range>16</range>
      <burstShotCount>6</burstShotCount>
      <ticksBetweenBurstShots>6</ticksBetweenBurstShots>
      <soundCast>Shot_HeavySMG</soundCast>
      <soundCastTail>GunTail_Heavy</soundCastTail>
      <muzzleFlashScale>9</muzzleFlashScale>
    </Properties>
    <AmmoUser>
      <magazineSize>25</magazineSize>
      <reloadTime>4</reloadTime>
      <ammoSet>AmmoSet_45ACP</ammoSet>
    </AmmoUser>
    <FireModes>
      <aimedBurstShotCount>3</aimedBurstShotCount>
      <aiUseBurstMode>FALSE</aiUseBurstMode>
    </FireModes>
    <weaponTags>
      <li>CE_SMG</li>
      <li>CE_AI_AssaultWeapon</li>
    </weaponTags>
    <researchPrerequisite>BlowbackOperation</researchPrerequisite>
  </Operation>

  <Operation Class="PatchOperationReplace">
    <xpath>*/ThingDef[defName="Gun_HeavySMG"]/tools</xpath>
    <value>
      <tools>
        <li Class="CombatExtended.ToolCE">
          <label>stock</label>
          <capacities>
            <li>Blunt</li>
          </capacities>
          <power>9</power>
          <cooldownTime>1.8</cooldownTime>
          <chanceFactor>1.5</chanceFactor>
          <armorPenetration>0.11</armorPenetration>
          <linkedBodyPartsGroup>Stock</linkedBodyPartsGroup>
        </li>
        <li Class="CombatExtended.ToolCE">
          <id>barrelblunt</id>
          <label>barrel</label>
          <capacities>
            <li>Blunt</li>
          </capacities>
          <power>10</power>
          <cooldownTime>1.9</cooldownTime>
          <armorPenetration>0.118</armorPenetration>
          <linkedBodyPartsGroup>Barrel</linkedBodyPartsGroup>
        </li>
        <li Class="CombatExtended.ToolCE">
          <id>barrelpoke</id>
          <label>muzzle</label>
          <capacities>
            <li>Poke</li>
          </capacities>
          <power>10</power>
          <cooldownTime>1.9</cooldownTime>
          <armorPenetration>0.086</armorPenetration>
          <linkedBodyPartsGroup>Muzzle</linkedBodyPartsGroup>
        </li>
      </tools>
    </value>
  </Operation>

  <!-- ========== Incendiary launcher ========== -->

  <Operation Class="CombatExtended.PatchOperationMakeGunCECompatible">
    <defName>Gun_IncendiaryLauncher</defName>
    <statBases>
      <Mass>8</Mass>
      <RangedWeapon_Cooldown>0.43</RangedWeapon_Cooldown>
      <SightsEfficiency>1</SightsEfficiency>
      <ShotSpread>0.15</ShotSpread>
      <SwayFactor>1.8</SwayFactor>
      <Bulk>10</Bulk>
      <WorkToMake>39500</WorkToMake>
    </statBases>
    <costList>
      <Steel>65</Steel>
      <Plasteel>30</Plasteel>
      <ComponentIndustrial>7</ComponentIndustrial>
      <Chemfuel>10</Chemfuel>
    </costList>
    <Properties>
      <verbClass>CombatExtended.Verb_ShootCE</verbClass>
      <hasStandardCommand>true</hasStandardCommand>
      <defaultProjectile>Bullet_30x64mmFuel_Incendiary</defaultProjectile>
      <warmupTime>1.1</warmupTime>
      <range>40</range>
      <burstShotCount>0</burstShotCount>
      <soundCast>Shot_IncendiaryLauncher</soundCast>
      <soundCastTail>GunTail_Medium</soundCastTail>
      <muzzleFlashScale>14</muzzleFlashScale>
      <targetParams>
        <canTargetLocations>true</canTargetLocations>
      </targetParams>
    </Properties>
    <AmmoUser>
      <magazineSize>5</magazineSize>
      <reloadTime>4</reloadTime>
      <ammoSet>AmmoSet_30x64mmFuel</ammoSet>
    </AmmoUser>
    <FireModes>
      <aiUseBurstMode>FALSE</aiUseBurstMode>
      <aiAimMode>SuppressFire</aiAimMode>
    </FireModes>
    <weaponTags>
      <li>CE_AI_Rifle</li>
      <li>CE_AI_Launcher</li>
      <li>EliteGun</li>
    </weaponTags>
    <researchPrerequisite>CE_AdvancedLaunchers</researchPrerequisite>
  </Operation>

  <Operation Class="PatchOperationReplace">
    <xpath>*/ThingDef[defName="Gun_IncendiaryLauncher"]/tools</xpath>
    <value>
      <tools>
        <li Class="CombatExtended.ToolCE">
          <label>stock</label>
          <capacities>
            <li>Blunt</li>
          </capacities>
          <power>9</power>
          <cooldownTime>1.8</cooldownTime>
          <chanceFactor>1.5</chanceFactor>
          <armorPenetration>0.11</armorPenetration>
          <linkedBodyPartsGroup>Stock</linkedBodyPartsGroup>
        </li>
        <li Class="CombatExtended.ToolCE">
          <id>barrelblunt</id>
          <label>barrel</label>
          <capacities>
            <li>Blunt</li>
          </capacities>
          <power>10</power>
          <cooldownTime>1.9</cooldownTime>
          <armorPenetration>0.118</armorPenetration>
          <linkedBodyPartsGroup>Barrel</linkedBodyPartsGroup>
        </li>
        <li Class="CombatExtended.ToolCE">
          <id>barrelpoke</id>
          <label>muzzle</label>
          <capacities>
            <li>Poke</li>
          </capacities>
          <power>10</power>
          <cooldownTime>1.9</cooldownTime>
          <armorPenetration>0.086</armorPenetration>
          <linkedBodyPartsGroup>Muzzle</linkedBodyPartsGroup>
        </li>
      </tools>
    </value>
  </Operation>

  <!-- ========== LMG ========== -->

  <Operation Class="CombatExtended.PatchOperationMakeGunCECompatible">
    <defName>Gun_LMG</defName>
    <statBases>
      <Mass>9.12</Mass>
      <RangedWeapon_Cooldown>0.56</RangedWeapon_Cooldown>
      <SightsEfficiency>1</SightsEfficiency>
      <ShotSpread>0.05</ShotSpread>
      <SwayFactor>1.53</SwayFactor>
      <Bulk>13.7</Bulk>
      <WorkToMake>32000</WorkToMake>
    </statBases>
    <costList>
      <Steel>85</Steel>
      <WoodLog>10</WoodLog>
      <ComponentIndustrial>5</ComponentIndustrial>
    </costList>
    <Properties>
      <recoilAmount>1.32</recoilAmount>
      <verbClass>CombatExtended.Verb_ShootCE</verbClass>
      <hasStandardCommand>true</hasStandardCommand>
      <defaultProjectile>Bullet_762x54mmR_FMJ</defaultProjectile>
      <warmupTime>1.25</warmupTime>
      <range>75</range>
      <ticksBetweenBurstShots>7</ticksBetweenBurstShots>
      <burstShotCount>10</burstShotCount>
      <soundCast>Shot_Minigun</soundCast>
      <soundCastTail>GunTail_Medium</soundCastTail>
      <muzzleFlashScale>9</muzzleFlashScale>
      <targetParams>
        <canTargetLocations>true</canTargetLocations>
      </targetParams>
      <recoilPattern>Mounted</recoilPattern>
    </Properties>
    <AmmoUser>
      <magazineSize>47</magazineSize>
      <reloadTime>4.9</reloadTime>
      <ammoSet>AmmoSet_762x54mmR</ammoSet>
    </AmmoUser>
    <FireModes>
      <aimedBurstShotCount>5</aimedBurstShotCount>
      <aiUseBurstMode>FALSE</aiUseBurstMode>
      <aiAimMode>SuppressFire</aiAimMode>
    </FireModes>
    <weaponTags>
      <li>CE_MachineGun</li>
      <li>CE_AI_Suppressive</li>
    </weaponTags>
    <researchPrerequisite>GasOperation</researchPrerequisite>
  </Operation>

  <Operation Class="PatchOperationReplace">
    <xpath>*/ThingDef[defName="Gun_LMG"]/tools</xpath>
    <value>
      <tools>
        <li Class="CombatExtended.ToolCE">
          <label>stock</label>
          <capacities>
            <li>Blunt</li>
          </capacities>
          <power>9</power>
          <cooldownTime>1.8</cooldownTime>
          <chanceFactor>1.5</chanceFactor>
          <armorPenetration>0.11</armorPenetration>
          <linkedBodyPartsGroup>Stock</linkedBodyPartsGroup>
        </li>
        <li Class="CombatExtended.ToolCE">
          <id>barrelblunt</id>
          <label>barrel</label>
          <capacities>
            <li>Blunt</li>
          </capacities>
          <power>10</power>
          <cooldownTime>1.9</cooldownTime>
          <armorPenetration>0.118</armorPenetration>
          <linkedBodyPartsGroup>Barrel</linkedBodyPartsGroup>
        </li>
        <li Class="CombatExtended.ToolCE">
          <id>barrelpoke</id>
          <label>muzzle</label>
          <capacities>
            <li>Poke</li>
          </capacities>
          <power>10</power>
          <cooldownTime>1.9</cooldownTime>
          <armorPenetration>0.086</armorPenetration>
          <linkedBodyPartsGroup>Muzzle</linkedBodyPartsGroup>
        </li>
      </tools>
    </value>
  </Operation>

  <!-- ========== Charge rifle ========== -->

  <Operation Class="CombatExtended.PatchOperationMakeGunCECompatible">
    <defName>Gun_ChargeRifle</defName>
    <statBases>
      <Mass>3.0</Mass>
      <RangedWeapon_Cooldown>0.36</RangedWeapon_Cooldown>
      <SightsEfficiency>1.10</SightsEfficiency>
      <ShotSpread>0.08</ShotSpread>
      <SwayFactor>1.20</SwayFactor>
      <Bulk>9.00</Bulk>
      <WorkToMake>48000</WorkToMake>
    </statBases>
    <costList>
      <Steel>45</Steel>
      <Plasteel>25</Plasteel>
      <ComponentIndustrial>10</ComponentIndustrial>
      <Chemfuel>10</Chemfuel>
    </costList>
    <Properties>
      <recoilAmount>1.51</recoilAmount>
      <verbClass>CombatExtended.Verb_ShootCE</verbClass>
      <hasStandardCommand>true</hasStandardCommand>
      <defaultProjectile>Bullet_6x24mmCharged</defaultProjectile>
      <warmupTime>1.0</warmupTime>
      <range>55</range>
      <ticksBetweenBurstShots>5</ticksBetweenBurstShots>
      <burstShotCount>6</burstShotCount>
      <soundCast>Shot_ChargeRifle</soundCast>
      <soundCastTail>GunTail_Medium</soundCastTail>
      <muzzleFlashScale>9</muzzleFlashScale>
    </Properties>
    <AmmoUser>
      <magazineSize>30</magazineSize>
      <reloadTime>4</reloadTime>
      <ammoSet>AmmoSet_6x24mmCharged</ammoSet>
    </AmmoUser>
    <FireModes>
      <aimedBurstShotCount>3</aimedBurstShotCount>
      <aiUseBurstMode>TRUE</aiUseBurstMode>
      <aiAimMode>AimedShot</aiAimMode>
    </FireModes>
    <weaponTags>
      <li>CE_AI_Rifle</li>
    </weaponTags>
    <researchPrerequisite>ChargedShot</researchPrerequisite>
  </Operation>

  <Operation Class="PatchOperationReplace">
    <xpath>*/ThingDef[defName="Gun_ChargeRifle"]/tools</xpath>
    <value>
      <tools>
        <li Class="CombatExtended.ToolCE">
          <label>stock</label>
          <capacities>
            <li>Blunt</li>
          </capacities>
          <power>9</power>
          <cooldownTime>1.8</cooldownTime>
          <chanceFactor>1.5</chanceFactor>
          <armorPenetration>0.11</armorPenetration>
          <linkedBodyPartsGroup>Stock</linkedBodyPartsGroup>
        </li>
        <li Class="CombatExtended.ToolCE">
          <id>barrelblunt</id>
          <label>barrel</label>
          <capacities>
            <li>Blunt</li>
          </capacities>
          <power>10</power>
          <cooldownTime>1.9</cooldownTime>
          <armorPenetration>0.118</armorPenetration>
          <linkedBodyPartsGroup>Barrel</linkedBodyPartsGroup>
        </li>
        <li Class="CombatExtended.ToolCE">
          <id>barrelpoke</id>
          <label>muzzle</label>
          <capacities>
            <li>Poke</li>
          </capacities>
          <power>10</power>
          <cooldownTime>1.9</cooldownTime>
          <armorPenetration>0.086</armorPenetration>
          <linkedBodyPartsGroup>Muzzle</linkedBodyPartsGroup>
        </li>
      </tools>
    </value>
  </Operation>

  <!-- ========== Improvised turret gun ========== -->

  <Operation Class="CombatExtended.PatchOperationMakeGunCECompatible">
    <defName>Gun_TurretImprovised</defName>
    <statBases>
      <RangedWeapon_Cooldown>0.93</RangedWeapon_Cooldown>
      <SightsEfficiency>1</SightsEfficiency>
      <ShotSpread>0.07</ShotSpread>
      <SwayFactor>0.82</SwayFactor>
      <Bulk>8.00</Bulk>
    </statBases>
    <Properties>
      <recoilAmount>0.76</recoilAmount>
      <verbClass>CombatExtended.Verb_ShootCE</verbClass>
      <hasStandardCommand>true</hasStandardCommand>
      <defaultProjectile>Bullet_556x45mmNATO_FMJ</defaultProjectile>
      <warmupTime>1.1</warmupTime>
      <range>48</range>
      <ticksBetweenBurstShots>5</ticksBetweenBurstShots>
      <burstShotCount>10</burstShotCount>
      <soundCast>GunShotA</soundCast>
      <soundCastTail>GunTail_Light</soundCastTail>
      <muzzleFlashScale>9</muzzleFlashScale>
      <recoilPattern>Mounted</recoilPattern>
    </Properties>
    <AmmoUser>
      <magazineSize>100</magazineSize>
      <reloadTime>7.8</reloadTime>
      <spawnUnloaded>false</spawnUnloaded>
      <ammoSet>AmmoSet_556x45mmNATO</ammoSet>
    </AmmoUser>
    <FireModes>
      <aiAimMode>AimedShot</aiAimMode>
      <noSnapshot>true</noSnapshot>
      <noSingleShot>true</noSingleShot>
    </FireModes>
  </Operation>

  <!-- ========== Minigun ========== -->

  <Operation Class="CombatExtended.PatchOperationMakeGunCECompatible">
    <defName>Gun_Minigun</defName>
    <statBases>
      <Mass>39.00</Mass>
      <RangedWeapon_Cooldown>0.35</RangedWeapon_Cooldown>
      <SightsEfficiency>1</SightsEfficiency>
      <ShotSpread>0.06</ShotSpread>
      <SwayFactor>1.32</SwayFactor>
      <Bulk>8.02</Bulk>
    </statBases>
    <Properties>
      <recoilAmount>0.58</recoilAmount>
      <recoilPattern>Mounted</recoilPattern>
      <verbClass>CombatExtended.Verb_ShootCE</verbClass>
      <hasStandardCommand>true</hasStandardCommand>
      <defaultProjectile>Bullet_762x51mmNATO_FMJ</defaultProjectile>
      <warmupTime>2.1</warmupTime>
      <range>75</range>
      <burstShotCount>300</burstShotCount>
      <ticksBetweenBurstShots>1</ticksBetweenBurstShots>
      <soundCast>Shot_Minigun</soundCast>
      <soundCastTail>GunTail_Medium</soundCastTail>
      <muzzleFlashScale>9</muzzleFlashScale>
    </Properties>
    <AmmoUser>
      <magazineSize>600</magazineSize>
      <reloadTime>9.2</reloadTime>
      <ammoSet>AmmoSet_762x51mmNATO</ammoSet>
    </AmmoUser>
    <FireModes>
      <aiAimMode>AimedShot</aiAimMode>
    </FireModes>
    <weaponTags>
      <li>CE_AI_Suppressive</li>
    </weaponTags>
  </Operation>

  <Operation Class="PatchOperationReplace">
    <xpath>*/ThingDef[defName="Gun_Minigun"]/tools</xpath>
    <value>
      <tools>
        <li Class="CombatExtended.ToolCE">
          <label>barrels</label>
          <capacities>
            <li>Blunt</li>
          </capacities>
          <power>10</power>
          <cooldownTime>1.9</cooldownTime>
          <armorPenetration>0.118</armorPenetration>
          <linkedBodyPartsGroup>Barrels</linkedBodyPartsGroup>
        </li>
      </tools>
    </value>
  </Operation>

  <!-- Disable for player -->

  <Operation Class="PatchOperationAttributeSet">
    <xpath>*/ThingDef[defName="Gun_Minigun"]</xpath>
    <attribute>ParentName</attribute>
    <value>BaseGun</value>
  </Operation>

  <Operation Class="PatchOperationRemove">
    <xpath>*/ThingDef[defName="Gun_Minigun"]/costList</xpath>
  </Operation>

  <Operation Class="PatchOperationRemove">
    <xpath>*/ThingDef[defName="Gun_Minigun"]/recipeMaker</xpath>
  </Operation>

  <Operation Class="PatchOperationAdd">
    <xpath>*/ThingDef[defName="Gun_Minigun"]/statBases</xpath>
    <value>
      <MarketValue>2200</MarketValue>
    </value>
  </Operation>

  <Operation Class="PatchOperationAdd">
    <xpath>*/ThingDef[defName="Gun_Minigun"]</xpath>
    <value>
      <tradeability>None</tradeability>
      <destroyOnDrop>True</destroyOnDrop>
      <menuHidden>True</menuHidden>
    </value>
  </Operation>

  <!-- ========== Doomsday launcher ========== -->

  <!-- Patch both launchers -->

  <Operation Class="PatchOperationRemove">
    <xpath>*/ThingDef[defName="Gun_DoomsdayRocket" or defName="Gun_TripleRocket"]/weaponTags/li[.="Gun"]</xpath>
  </Operation>

  <Operation Class="PatchOperationAttributeSet">
    <xpath>*/ThingDef[defName="Gun_DoomsdayRocket" or defName="Gun_TripleRocket"]</xpath>
    <attribute>ParentName</attribute>
    <value>BaseMakeableGun</value>
  </Operation>

  <Operation Class="PatchOperationRemove">
    <xpath>*/ThingDef[defName="Gun_DoomsdayRocket" or defName="Gun_TripleRocket"]/statBases/MarketValue</xpath>
  </Operation>

  <!-- Patch projectile -->

  <Operation Class="PatchOperationReplace">
    <xpath>*/ThingDef[defName="Bullet_DoomsdayRocket"]/thingClass</xpath>
    <value>
      <thingClass>CombatExtended.ProjectileCE_Explosive</thingClass>
    </value>
  </Operation>

  <Operation Class="PatchOperationReplace">
    <xpath>*/ThingDef[defName="Bullet_DoomsdayRocket"]/projectile</xpath>
    <value>
      <projectile Class="CombatExtended.ProjectilePropertiesCE">
        <damageDef>Bomb</damageDef>
        <damageAmountBase>250</damageAmountBase>
        <explosionRadius>7.8</explosionRadius>
        <speed>100</speed>
      </projectile>
    </value>
  </Operation>

  <Operation Class="PatchOperationSequence">
    <success>Always</success>
    <operations>
      <li Class="PatchOperationTest">
        <xpath>*/ThingDef[defName="Bullet_DoomsdayRocket"]/comps</xpath>
        <success>Invert</success>
      </li>
      <li Class="PatchOperationAdd">
        <xpath>*/ThingDef[defName="Bullet_DoomsdayRocket"]</xpath>
        <value>
          <comps />
        </value>
      </li>
    </operations>
  </Operation>

  <Operation Class="PatchOperationAdd">
    <xpath>*/ThingDef[defName="Bullet_DoomsdayRocket"]/comps</xpath>
    <value>
      <li Class="CombatExtended.CompProperties_ExplosiveCE">
        <fragSpeedFactor>1</fragSpeedFactor>
        <fragments>
          <Fragment_RocketFrag>400</Fragment_RocketFrag>
        </fragments>
      </li>
    </value>
  </Operation>

  <!-- Patch stats -->

  <Operation Class="CombatExtended.PatchOperationMakeGunCECompatible">
    <defName>Gun_DoomsdayRocket</defName>
    <statBases>
      <Mass>20.00</Mass>
      <RangedWeapon_Cooldown>1.5</RangedWeapon_Cooldown>
      <SightsEfficiency>2.24</SightsEfficiency>
      <ShotSpread>0.2</ShotSpread>
      <SwayFactor>3.24</SwayFactor>
      <Bulk>13.0</Bulk>
      <WorkToMake>49500</WorkToMake>
    </statBases>
    <costList>
      <Steel>125</Steel>
      <ComponentIndustrial>8</ComponentIndustrial>
      <FSX>5</FSX>
    </costList>
    <Properties>
      <verbClass>CombatExtended.Verb_ShootCEOneUse</verbClass>
      <hasStandardCommand>true</hasStandardCommand>
      <defaultProjectile>Bullet_DoomsdayRocket</defaultProjectile>
      <forcedMissRadius>0.0</forcedMissRadius>
      <warmupTime>2.1</warmupTime>
      <range>48</range>
      <burstShotCount>1</burstShotCount>
      <soundCast>InfernoCannon_Fire</soundCast>
      <soundCastTail>GunTail_Heavy</soundCastTail>
      <onlyManualCast>true</onlyManualCast>
      <targetParams>
        <canTargetLocations>true</canTargetLocations>
      </targetParams>
      <muzzleFlashScale>14</muzzleFlashScale>
    </Properties>
    <FireModes>
      <aiAimMode>AimedShot</aiAimMode>
    </FireModes>
    <weaponTags>
      <li>CE_AI_Launcher</li>
    </weaponTags>
    <researchPrerequisite>CE_AdvancedLaunchers</researchPrerequisite>
  </Operation>

  <Operation Class="PatchOperationReplace">
    <xpath>*/ThingDef[defName="Gun_DoomsdayRocket"]/tools</xpath>
    <value>
      <tools>
        <li Class="CombatExtended.ToolCE">
          <label>barrel</label>
          <capacities>
            <li>Blunt</li>
          </capacities>
          <power>10</power>
          <cooldownTime>1.9</cooldownTime>
          <armorPenetration>0.118</armorPenetration>
          <linkedBodyPartsGroup>Barrel</linkedBodyPartsGroup>
        </li>
      </tools>
    </value>
  </Operation>

  <!-- ========== Triple rocket launcher ========== -->

  <!-- Patch projectile -->

  <Operation Class="PatchOperationReplace">
    <xpath>*/ThingDef[defName="Bullet_Rocket"]/thingClass</xpath>
    <value>
      <thingClass>CombatExtended.ProjectileCE_Explosive</thingClass>
    </value>
  </Operation>

  <Operation Class="PatchOperationReplace">
    <xpath>*/ThingDef[defName="Bullet_Rocket"]/projectile</xpath>
    <value>
      <projectile Class="CombatExtended.ProjectilePropertiesCE">
        <damageDef>Bomb</damageDef>
        <damageAmountBase>180</damageAmountBase>
        <explosionRadius>3.0</explosionRadius>
        <speed>100</speed>
      </projectile>
    </value>
  </Operation>

  <Operation Class="PatchOperationSequence">
    <success>Always</success>
    <operations>
      <li Class="PatchOperationTest">
        <xpath>*/ThingDef[defName="Bullet_Rocket"]/comps</xpath>
        <success>Invert</success>
      </li>
      <li Class="PatchOperationAdd">
        <xpath>*/ThingDef[defName="Bullet_Rocket"]</xpath>
        <value>
          <comps />
        </value>
      </li>
    </operations>
  </Operation>

  <Operation Class="PatchOperationAdd">
    <xpath>*/ThingDef[defName="Bullet_Rocket"]/comps</xpath>
    <value>
      <li Class="CombatExtended.CompProperties_ExplosiveCE">
        <fragSpeedFactor>1</fragSpeedFactor>
        <fragments>
          <Fragment_RocketFrag>150</Fragment_RocketFrag>
        </fragments>
      </li>
    </value>
  </Operation>

  <!-- Patch stats -->

  <Operation Class="CombatExtended.PatchOperationMakeGunCECompatible">
    <defName>Gun_TripleRocket</defName>
    <statBases>
      <Mass>12.00</Mass>
      <RangedWeapon_Cooldown>1.5</RangedWeapon_Cooldown>
      <SightsEfficiency>1</SightsEfficiency>
      <ShotSpread>0.2</ShotSpread>
      <SwayFactor>2.20</SwayFactor>
      <Bulk>13.00</Bulk>
      <WorkToMake>43000</WorkToMake>
    </statBases>
    <costList>
      <Steel>90</Steel>
      <ComponentIndustrial>7</ComponentIndustrial>
      <FSX>3</FSX>
    </costList>
    <Properties>
      <verbClass>CombatExtended.Verb_ShootCEOneUse</verbClass>
      <hasStandardCommand>true</hasStandardCommand>
      <defaultProjectile>Bullet_Rocket</defaultProjectile>
      <forcedMissRadius>2.0</forcedMissRadius>
      <warmupTime>1.9</warmupTime>
      <range>40</range>
      <ticksBetweenBurstShots>20</ticksBetweenBurstShots>
      <burstShotCount>3</burstShotCount>
      <soundCast>InfernoCannon_Fire</soundCast>
      <soundCastTail>GunTail_Heavy</soundCastTail>
      <onlyManualCast>true</onlyManualCast>
      <stopBurstWithoutLos>false</stopBurstWithoutLos>
      <targetParams>
        <canTargetLocations>true</canTargetLocations>
      </targetParams>
      <muzzleFlashScale>14</muzzleFlashScale>
    </Properties>
    <FireModes>
      <aiAimMode>AimedShot</aiAimMode>
      <noSingleShot>true</noSingleShot>
    </FireModes>
    <weaponTags>
      <li>CE_AI_Launcher</li>
    </weaponTags>
    <researchPrerequisite>CE_AdvancedLaunchers</researchPrerequisite>
  </Operation>

  <Operation Class="PatchOperationReplace">
    <xpath>*/ThingDef[defName="Gun_TripleRocket"]/tools</xpath>
    <value>
      <tools>
        <li Class="CombatExtended.ToolCE">
          <label>barrel</label>
          <capacities>
            <li>Blunt</li>
          </capacities>
          <power>10</power>
          <cooldownTime>1.9</cooldownTime>
          <armorPenetration>0.118</armorPenetration>
          <linkedBodyPartsGroup>Barrel</linkedBodyPartsGroup>
        </li>
      </tools>
    </value>
  </Operation>

  <!-- ========== Heavy charge blaster ========== -->

  <Operation Class="CombatExtended.PatchOperationMakeGunCECompatible">
    <defName>Gun_ChargeBlasterHeavy</defName>
    <statBases>
      <Mass>35.00</Mass>
      <RangedWeapon_Cooldown>0.36</RangedWeapon_Cooldown>
      <SightsEfficiency>1</SightsEfficiency>
      <ShotSpread>0.01</ShotSpread>
      <SwayFactor>1.33</SwayFactor>
      <Bulk>13.00</Bulk>
    </statBases>
    <Properties>
      <recoilAmount>1.28</recoilAmount>
      <verbClass>CombatExtended.Verb_ShootCE</verbClass>
      <hasStandardCommand>true</hasStandardCommand>
      <defaultProjectile>Bullet_12x64mmCharged</defaultProjectile>
      <forcedMissRadius>2.9</forcedMissRadius>
      <warmupTime>1.1</warmupTime>
      <range>86</range>
      <ticksBetweenBurstShots>6</ticksBetweenBurstShots>
      <burstShotCount>20</burstShotCount>
      <soundCast>Shot_ChargeBlaster</soundCast>
      <soundCastTail>GunTail_Heavy</soundCastTail>
      <muzzleFlashScale>9</muzzleFlashScale>
    </Properties>
    <AmmoUser>
      <magazineSize>100</magazineSize>
      <reloadTime>9.2</reloadTime>
      <ammoSet>AmmoSet_12x64mmCharged</ammoSet>
    </AmmoUser>
    <FireModes>
      <aimedBurstShotCount>5</aimedBurstShotCount>
      <aiAimMode>AimedShot</aiAimMode>
    </FireModes>
    <weaponTags>
      <li>CE_AI_Suppressive</li>
    </weaponTags>
  </Operation>

  <Operation Class="PatchOperationReplace">
    <xpath>*/ThingDef[defName="Gun_ChargeBlasterHeavy"]/tools</xpath>
    <value>
      <tools>
        <li Class="CombatExtended.ToolCE">
          <label>barrel</label>
          <capacities>
            <li>Blunt</li>
          </capacities>
          <power>10</power>
          <cooldownTime>1.9</cooldownTime>
          <armorPenetration>0.118</armorPenetration>
          <linkedBodyPartsGroup>Barrel</linkedBodyPartsGroup>
        </li>
      </tools>
    </value>
  </Operation>

  <!-- ========== Inferno cannon ========== -->

  <Operation Class="CombatExtended.PatchOperationMakeGunCECompatible">
    <defName>Gun_InfernoCannon</defName>
    <statBases>
      <Mass>300.00</Mass>
      <RangedWeapon_Cooldown>2.53</RangedWeapon_Cooldown>
      <SightsEfficiency>1</SightsEfficiency>
      <ShotSpread>0.01</ShotSpread>
      <SwayFactor>0.82</SwayFactor>
      <Bulk>20.00</Bulk>
    </statBases>
    <Properties>
      <verbClass>CombatExtended.Verb_ShootCE</verbClass>
      <hasStandardCommand>true</hasStandardCommand>
      <defaultProjectile>Bullet_80x256mmFuel_Thermobaric</defaultProjectile>
      <warmupTime>4.1</warmupTime>
      <range>86</range>
      <burstShotCount>1</burstShotCount>
      <soundCast>InfernoCannon_Fire</soundCast>
      <soundCastTail>GunTail_Light</soundCastTail>
      <muzzleFlashScale>14</muzzleFlashScale>
    </Properties>
    <AmmoUser>
      <magazineSize>1</magazineSize>
      <reloadTime>9.8</reloadTime>
      <ammoSet>AmmoSet_80x256mmFuel</ammoSet>
    </AmmoUser>
    <FireModes>
      <aiAimMode>AimedShot</aiAimMode>
    </FireModes>
    <weaponTags>
      <li>CE_AI_Launcher</li>
    </weaponTags>
  </Operation>

  <Operation Class="PatchOperationReplace">
    <xpath>*/ThingDef[defName="Gun_InfernoCannon"]/tools</xpath>
    <value>
      <tools>
        <li Class="CombatExtended.ToolCE">
          <label>barrel</label>
          <capacities>
            <li>Blunt</li>
          </capacities>
          <power>10</power>
          <cooldownTime>1.9</cooldownTime>
          <armorPenetration>0.118</armorPenetration>
          <linkedBodyPartsGroup>Barrel</linkedBodyPartsGroup>
        </li>
      </tools>
    </value>
  </Operation>

  <!-- ========== Charge lance ========== -->

  <Operation Class="CombatExtended.PatchOperationMakeGunCECompatible">
    <defName>Gun_ChargeLance</defName>
    <statBases>
      <Mass>8.00</Mass>
      <RangedWeapon_Cooldown>0.35</RangedWeapon_Cooldown>
      <SightsEfficiency>1</SightsEfficiency>
      <ShotSpread>0.01</ShotSpread>
      <SwayFactor>2.10</SwayFactor>
      <Bulk>13.00</Bulk>
    </statBases>
    <Properties>
      <verbClass>CombatExtended.Verb_ShootCE</verbClass>
      <hasStandardCommand>true</hasStandardCommand>
      <defaultProjectile>Bullet_5x35mmCharged</defaultProjectile>
      <warmupTime>1.1</warmupTime>
      <range>62</range>
      <burstShotCount>1</burstShotCount>
      <soundCast>ChargeLance_Fire</soundCast>
      <soundCastTail>GunTail_Heavy</soundCastTail>
      <muzzleFlashScale>9</muzzleFlashScale>
    </Properties>
    <AmmoUser>
      <magazineSize>1</magazineSize>
      <reloadTime>1.6</reloadTime>
      <ammoSet>AmmoSet_5x35mmCharged</ammoSet>
    </AmmoUser>
    <FireModes>
      <aiAimMode>AimedShot</aiAimMode>
    </FireModes>
    <weaponTags>
      <li>CE_AI_Rifle</li>
    </weaponTags>
  </Operation>

  <Operation Class="PatchOperationReplace">
    <xpath>*/ThingDef[defName="Gun_ChargeLance"]/tools</xpath>
    <value>
      <tools>
        <li Class="CombatExtended.ToolCE">
          <label>barrel</label>
          <capacities>
            <li>Blunt</li>
          </capacities>
          <power>10</power>
          <cooldownTime>1.9</cooldownTime>
          <armorPenetration>0.118</armorPenetration>
          <linkedBodyPartsGroup>Barrel</linkedBodyPartsGroup>
        </li>
      </tools>
    </value>
  </Operation>

</Patch>
<|MERGE_RESOLUTION|>--- conflicted
+++ resolved
@@ -204,17 +204,10 @@
       <muzzleFlashScale>9</muzzleFlashScale>
     </Properties>
     <AmmoUser>
-<<<<<<< HEAD
       <magazineSize>5</magazineSize>
-      <reloadTime>4.25</reloadTime>
+      <reloadOneAtATime>true</reloadOneAtATime>
+      <reloadTime>0.85</reloadTime>
       <ammoSet>AmmoSet_12Gauge</ammoSet>
-=======
-    	<magazineSize>5</magazineSize>
-      <reloadOneAtATime>true</reloadOneAtATime>
-      <!-- 0.85 seconds per shell, still 4.25 total (from empty) -->
-    	<reloadTime>0.85</reloadTime>
-    	<ammoSet>AmmoSet_12Gauge</ammoSet>
->>>>>>> 4e685b54
     </AmmoUser>
     <FireModes />
     <weaponTags>
