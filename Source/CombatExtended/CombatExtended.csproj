<<<<<<< HEAD
﻿<?xml version="1.0" encoding="utf-8"?>
<Project ToolsVersion="12.0" DefaultTargets="Build" xmlns="http://schemas.microsoft.com/developer/msbuild/2003">
  <Import Project="$(MSBuildExtensionsPath)\$(MSBuildToolsVersion)\Microsoft.Common.props" Condition="Exists('$(MSBuildExtensionsPath)\$(MSBuildToolsVersion)\Microsoft.Common.props')" />
  <PropertyGroup>
    <Configuration Condition=" '$(Configuration)' == '' ">Debug</Configuration>
    <Platform Condition=" '$(Platform)' == '' ">AnyCPU</Platform>
    <ProjectGuid>{AABEDCF4-2B5E-450E-B855-89595E67DC8D}</ProjectGuid>
    <OutputType>Library</OutputType>
    <AppDesignerFolder>Properties</AppDesignerFolder>
    <RootNamespace>CombatExtended</RootNamespace>
    <AssemblyName>CombatExtended</AssemblyName>
    <TargetFrameworkVersion>v3.5</TargetFrameworkVersion>
    <FileAlignment>512</FileAlignment>
    <TargetFrameworkProfile>
    </TargetFrameworkProfile>
    <NoWin32Manifest>False</NoWin32Manifest>
    <RunPostBuildEvent>OnBuildSuccess</RunPostBuildEvent>
    <AllowUnsafeBlocks>False</AllowUnsafeBlocks>
    <NoStdLib>False</NoStdLib>
    <TreatWarningsAsErrors>False</TreatWarningsAsErrors>
    <IntermediateOutputPath>obj\$(Configuration)\</IntermediateOutputPath>
    <CscToolPath>$(MSBuildProgramFiles32)\MSBuild\14.0\Bin</CscToolPath>
    <SignAssembly>False</SignAssembly>
  </PropertyGroup>
  <PropertyGroup Condition=" '$(Configuration)|$(Platform)' == 'Debug|AnyCPU' ">
    <DebugSymbols>false</DebugSymbols>
    <DebugType>
    </DebugType>
    <Optimize>False</Optimize>
    <OutputPath>..\..\Assemblies\</OutputPath>
    <DefineConstants>DEBUG;TRACE</DefineConstants>
    <ErrorReport>prompt</ErrorReport>
    <WarningLevel>4</WarningLevel>
    <AllowUnsafeBlocks>True</AllowUnsafeBlocks>
    <GenerateSerializationAssemblies>Auto</GenerateSerializationAssemblies>
    <PlatformTarget>anycpu</PlatformTarget>
  </PropertyGroup>
  <PropertyGroup Condition=" '$(Configuration)|$(Platform)' == 'Release|AnyCPU' ">
    <DebugType>pdbonly</DebugType>
    <Optimize>true</Optimize>
    <OutputPath>bin\Release\</OutputPath>
    <DefineConstants>TRACE</DefineConstants>
    <ErrorReport>prompt</ErrorReport>
    <WarningLevel>4</WarningLevel>
  </PropertyGroup>
  <PropertyGroup Condition=" '$(Configuration)' == 'Debug' ">
    <CheckForOverflowUnderflow>False</CheckForOverflowUnderflow>
    <BaseIntermediateOutputPath>obj\</BaseIntermediateOutputPath>
    <StartAction>Program</StartAction>
    <StartProgram>..\..\..\..\RimWorld1393Win.exe</StartProgram>
  </PropertyGroup>
  <PropertyGroup Condition=" '$(Platform)' == 'AnyCPU' ">
    <BaseAddress>4194304</BaseAddress>
    <PlatformTarget>AnyCPU</PlatformTarget>
    <RegisterForComInterop>False</RegisterForComInterop>
    <GenerateSerializationAssemblies>Auto</GenerateSerializationAssemblies>
  </PropertyGroup>
  <PropertyGroup Condition=" '$(Configuration)|$(Platform)' == 'Debugger|AnyCPU' ">
    <DebugSymbols>true</DebugSymbols>
    <DebugType>
    </DebugType>
    <Optimize>False</Optimize>
    <OutputPath>..\..\Assemblies\</OutputPath>
    <DefineConstants>DEBUG;TRACE</DefineConstants>
    <ErrorReport>prompt</ErrorReport>
    <WarningLevel>4</WarningLevel>
    <AllowUnsafeBlocks>true</AllowUnsafeBlocks>
    <GenerateSerializationAssemblies>Auto</GenerateSerializationAssemblies>
    <PlatformTarget>anycpu</PlatformTarget>
    <CustomCommands>
      <CustomCommands>
        <Command>
          <type>AfterBuild</type>
          <command>"C:\Program Files (x86)\Mono\bin\pdb2mdb.bat" ..\..\Assemblies\CombatExtended.dll</command>
        </Command>
        <Command>
          <type>Clean</type>
          <command>rm ../../Assemblies/CombatExtended.dll.mdb</command>
        </Command>
        <Command>
          <type>Clean</type>
          <command>rm ../../Assemblies/CombatExtended.pdb</command>
        </Command>
      </CustomCommands>
    </CustomCommands>
  </PropertyGroup>
  <ItemGroup>
    <Reference Include="0Harmony">
      <HintPath>..\..\Assemblies\0Harmony.dll</HintPath>
    </Reference>
    <Reference Include="Assembly-CSharp">
      <HintPath>..\..\..\..\RimWorld1393Win_Data\Managed\Assembly-CSharp.dll</HintPath>
      <Private>False</Private>
    </Reference>
    <Reference Include="HugsLib">
      <HintPath>..\..\..\HugsLib\Assemblies\HugsLib.dll</HintPath>
      <Private>False</Private>
    </Reference>
    <Reference Include="Override">
      <HintPath>..\..\..\RimWorld-MFO-master\Assemblies\Override.dll</HintPath>
      <Private>False</Private>
    </Reference>
    <Reference Include="System" />
    <Reference Include="System.Core" />
    <Reference Include="System.Xml.Linq" />
    <Reference Include="System.Data.DataSetExtensions" />
    <Reference Include="System.Data" />
    <Reference Include="System.Xml" />
    <Reference Include="UnityEngine">
      <HintPath>..\..\..\..\RimWorld1393Win_Data\Managed\UnityEngine.dll</HintPath>
      <Private>False</Private>
    </Reference>
  </ItemGroup>
  <ItemGroup>
    <Compile Include="AI\CombatRoleUtility.cs" />
    <Compile Include="AI\Defs\RaidGoalDef.cs" />
    <Compile Include="AI\FactionBrain\FactionBrain.cs" />
    <Compile Include="AI\FactionBrain\FactionBrainManager.cs" />
    <Compile Include="AI\Objectives\RaidGoalFinder.cs" />
    <Compile Include="AI\Objectives\RaidGoalFinder_Targets.cs" />
    <Compile Include="AI\Objectives\SquadObjective.cs" />
    <Compile Include="AI\PathFinding\SquadPath.cs" />
    <Compile Include="AI\PathFinding\SquadPathBrainPlus.cs" />
    <Compile Include="AI\PathFinding\SquadPather.cs" />
    <Compile Include="AI\PathFinding\SquadPathKMBetterPQueue.cs" />
    <Compile Include="AI\PathFinding\SquadPathMover.cs" />
    <Compile Include="AI\PathFinding\SquadPathRegionAStar.cs" />
    <Compile Include="AI\SquadBrain\SquadBrain.cs" />
    <Compile Include="AI\SquadBrain\SquadBrainManager.cs" />
    <Compile Include="AI\CombatRole.cs" />
    <Compile Include="AI\SquadBrain\SquadUtils.cs" />
    <Compile Include="CombatExtended\AmmoUtility.cs" />
    <Compile Include="CombatExtended\DefOfs\CE_ConceptDefOf.cs" />
    <Compile Include="CombatExtended\Defs\AmmoLink.cs" />
    <Compile Include="CombatExtended\ArmorUtilityCE.cs" />
    <Compile Include="CombatExtended\Comps\CompProperties_SquadBrain.cs" />
    <Compile Include="CombatExtended\Comps\CompSquadBrain.cs" />
    <Compile Include="CombatExtended\Comps\HediffCompProperties_InfecterCE.cs" />
    <Compile Include="CombatExtended\Comps\HediffCompProperties_Stabilize.cs" />
    <Compile Include="CombatExtended\Comps\HediffComp_InfecterCE.cs" />
    <Compile Include="CombatExtended\Comps\HediffComp_Stabilize.cs" />
    <Compile Include="CombatExtended\DefOfs\CE_BodyPartGroupDefOf.cs" />
    <Compile Include="CombatExtended\DefOfs\CE_JobDefOf.cs" />
    <Compile Include="CombatExtended\DefOfs\CE_ThingDefOf.cs" />
    <Compile Include="CombatExtended\DefOfs\CE_StatDefOf.cs" />
    <Compile Include="CombatExtended\Defs\Apparel_VisibleAccessoryDef.cs" />
    <Compile Include="CombatExtended\Defs\LoadoutGenericDef.cs" />
    <Compile Include="CombatExtended\Defs\RaceProperties_CE.cs" />
    <Compile Include="CombatExtended\Enums\BodyType.cs" />
    <Compile Include="CombatExtended\Enums\LoadoutCountType.cs" />
    <Compile Include="CombatExtended\Hediff_InjuryCE.cs" />
    <Compile Include="CombatExtended\Jobs\JobDriver_Hunt.cs" />
    <Compile Include="CombatExtended\Jobs\JobDriver_Stabilize.cs" />
    <Compile Include="CombatExtended\Jobs\JobDriver_TakeFromOther.cs" />
    <Compile Include="CombatExtended\Jobs\JobDriver_UnloadYourInventory.cs" />
    <Compile Include="CombatExtended\Jobs\JobGiver_CheckReload.cs" />
    <Compile Include="CombatExtended\Jobs\JobGiver_ConfigurableHostilityResponse.cs" />
    <Compile Include="CombatExtended\Jobs\JobGiver_SquadDuty.cs" />
    <Compile Include="CombatExtended\Jobs\JobGiver_TakeAndEquip.cs" />
    <Compile Include="CombatExtended\Loadouts\HoldRecord.cs" />
    <Compile Include="CombatExtended\Loadouts\HoldTrackerAssignment.cs" />
    <Compile Include="CombatExtended\Loadouts\Utility_HoldTracker.cs" />
    <Compile Include="CombatExtended\Projectiles\ProjectileCE_Explosive_RL.cs" />
    <Compile Include="CombatExtended\ModSettings.cs" />
    <Compile Include="CombatExtended\Recipe_RemoveOldHediff.cs" />
    <Compile Include="CombatExtended\TexButton.cs" />
    <Compile Include="CombatExtended\Projectiles\ProjectileCE_Explosive.cs" />
    <Compile Include="CombatExtended\Projectiles\Projectile_FireTrail.cs" />
    <Compile Include="CombatExtended\Enums\RecoilPattern.cs" />
    <Compile Include="CombatExtended\Enums\AimMode.cs" />
    <Compile Include="CombatExtended\ThinkNodes\ThinkNode_ConditionalHasSquad.cs" />
    <Compile Include="Detours\AmmoInjector.cs" />
    <Compile Include="CombatExtended\DamageWorkers\DamageWorker_FlameCE.cs" />
    <Compile Include="CombatExtended\Defs\DamageDef_CE.cs" />
    <Compile Include="CombatExtended\Defs\LoadoutGeneratorDef.cs" />
    <Compile Include="CombatExtended\Gizmos\Command_VerbTarget.cs" />
    <Compile Include="CombatExtended\Jobs\JobDriver_ReloadTurret.cs" />
    <Compile Include="CombatExtended\Jobs\JobGiver_UpdateLoadout.cs" />
    <Compile Include="CombatExtended\Jobs\WorkGiver_ReloadTurret.cs" />
    <Compile Include="CombatExtended\Loadouts\LoadoutAssignment.cs" />
    <Compile Include="CombatExtended\Things\AmmoThing.cs" />
    <Compile Include="CombatExtended\Things\Building_TurretGunCE.cs" />
    <Compile Include="CombatExtended\Things\LoadoutGeneratorThing.cs" />
    <Compile Include="CombatExtended\Loadouts\Dialog_ManageLoadouts.cs" />
    <Compile Include="CombatExtended\Gizmos\Command_Reload.cs" />
    <Compile Include="CombatExtended\Loadouts\ITabInjector.cs" />
    <Compile Include="CombatExtended\Loadouts\ITab_Inventory.cs" />
    <Compile Include="CombatExtended\Loadouts\Loadout.cs" />
    <Compile Include="CombatExtended\LoadoutGen\LoadoutGenerator.cs" />
    <Compile Include="CombatExtended\LoadoutGen\LoadoutGenerator_AmmoPrimary.cs" />
    <Compile Include="CombatExtended\LoadoutGen\LoadoutGenerator_AmmoSecondary.cs" />
    <Compile Include="CombatExtended\LoadoutGen\LoadoutGenerator_WeaponByTag.cs" />
    <Compile Include="CombatExtended\LoadoutGen\LoadoutGenerator_List.cs" />
    <Compile Include="CombatExtended\Loadouts\LoadoutSlot.cs" />
    <Compile Include="CombatExtended\Loadouts\MainTabWindow_OutfitsAndLoadouts.cs" />
    <Compile Include="CombatExtended\Loadouts\MapComp_LoadoutManager.cs" />
    <Compile Include="CombatExtended\Things\Apparel_VisibleAccessory.cs" />
    <Compile Include="CombatExtended\Things\IncendiaryFuel.cs" />
    <Compile Include="CombatExtended\Things\Plant_Blazebulb.cs" />
    <Compile Include="CombatExtended\Projectiles\ArtilleryMarker.cs" />
    <Compile Include="CombatExtended\Comps\CompExplosiveCE.cs" />
    <Compile Include="CombatExtended\Comps\CompInventory.cs" />
    <Compile Include="CombatExtended\Comps\CompJamming.cs" />
    <Compile Include="CombatExtended\Comps\CompProperties_ExplosiveCE.cs" />
    <Compile Include="CombatExtended\Comps\CompProperties_FireModes.cs" />
    <Compile Include="CombatExtended\Comps\CompProperties_Jamming.cs" />
    <Compile Include="CombatExtended\Comps\CompProperties_Suppressable.cs" />
    <Compile Include="CombatExtended\Comps\CompProperties_TurretInit.cs" />
    <Compile Include="CombatExtended\Comps\CompProperties_Inventory.cs" />
    <Compile Include="CombatExtended\Comps\CompProperties_AmmoUser.cs" />
    <Compile Include="CombatExtended\Comps\CompProperties_Charges.cs" />
    <Compile Include="CombatExtended\DamageWorkers\DamageWorker_AddInjuryCE.cs" />
    <Compile Include="CombatExtended\Defs\AmmoCategoryDef.cs" />
    <Compile Include="CombatExtended\Loadouts\Utility_Loadouts.cs" />
    <None Include="AI\PathFinding\SquadPathBrainPlus.cs~" />
    <None Include="AI\PathFinding\SquadPathMover.cs~" />
    <None Include="AI\PathFinding\SquadPathRegionAStar.cs~" />
    <None Include="CombatExtended\ThinkNodes\ThinkNode_ConditionalNoJob.cs" />
    <Compile Include="CombatExtended\TurretTopCE.cs" />
    <Compile Include="CombatExtended\Comps_CCL\CompMilkableRenameable.cs" />
    <Compile Include="CombatExtended\Comps_CCL\CompRangedGizmoGiver.cs" />
    <Compile Include="CombatExtended\Comps_CCL\CompPawnGizmo.cs" />
    <Compile Include="CombatExtended\Comps_CCL\CompProperties_MilkableRenameable.cs" />
    <Compile Include="CombatExtended\Comps_CCL\CompProperties_ShearableRenameable.cs" />
    <Compile Include="CombatExtended\Comps_CCL\Def_Extensions.cs" />
    <Compile Include="CombatExtended\Comps_CCL\CompShearableRenameable.cs" />
    <Compile Include="DetoursCore\SpecialInjector.cs" />
    <Compile Include="DetoursCore\Detours.cs" />
    <Compile Include="DetoursCore\Initializer.cs" />
    <Compile Include="DetoursCore\InitializerBehaviour.cs" />
    <Compile Include="Detours\DetourInjector.cs" />
    <Compile Include="CombatExtended\Enums\FireMode.cs" />
    <Compile Include="CombatExtended\Projectiles\BulletCE.cs" />
    <Compile Include="CombatExtended\Comps\CompFireModes.cs" />
    <Compile Include="CombatExtended\Comps\CompSuppressable.cs" />
    <Compile Include="CombatExtended\Comps\CompCharges.cs" />
    <Compile Include="CombatExtended\Comps\CompTurretInit.cs" />
    <Compile Include="CombatExtended\Gizmos\GizmoAmmoStatus.cs" />
    <Compile Include="CombatExtended\Jobs\JobDriver_HunkerDown.cs" />
    <Compile Include="CombatExtended\Jobs\JobGiver_HunkerDown.cs" />
    <Compile Include="CombatExtended\Jobs\JobGiver_RunForCover.cs" />
    <Compile Include="CombatExtended\Projectiles\ProjectileCE.cs" />
    <Compile Include="CombatExtended\Projectiles\ProjectilePropertiesCE.cs" />
    <Compile Include="CombatExtended\ShiftVecReport.cs" />
    <Compile Include="CombatExtended\StatWorkers\StatWorker_MoveSpeed.cs" />
    <Compile Include="CombatExtended\StatWorkers\StatWorker_WorkSpeedGlobal.cs" />
    <Compile Include="CombatExtended\Defs\AmmoDef.cs" />
    <Compile Include="CombatExtended\Defs\AmmoSetDef.cs" />
    <Compile Include="CombatExtended\ThinkNodes\ThinkNode_ConditionalHunkering.cs" />
    <Compile Include="CombatExtended\ThinkNodes\ThinkNode_ConditionalSuppressed.cs" />
    <Compile Include="CombatExtended\ThoughtWorkers\ThoughtWorker_Suppressed.cs" />
    <Compile Include="Detours\Detours_FloatMenuMakerMap.cs" />
    <Compile Include="Detours\Detours_HediffComp_GetsOld.cs" />
    <Compile Include="Detours\Detours_Pawn_HealthTracker.cs" />
    <Compile Include="Detours\Detours_TooltipUtility.cs" />
    <Compile Include="CombatExtended\CE_Utility.cs" />
    <Compile Include="CombatExtended\Verbs\VerbPropertiesCE.cs" />
    <Compile Include="CombatExtended\Verbs\Verb_LaunchProjectileCE.cs" />
    <Compile Include="CombatExtended\Verbs\Verb_MarkForArtilleryCE.cs" />
    <Compile Include="CombatExtended\Verbs\Verb_ShootMortarCE.cs" />
    <Compile Include="CombatExtended\Verbs\Verb_ShootCEOneUse.cs" />
    <Compile Include="Detours\Detours_Pawn_ApparelTracker.cs" />
    <Compile Include="Detours\Detours_Pawn_EquipmentTracker.cs" />
    <Compile Include="Detours\Detours_ThingContainer.cs" />
    <Compile Include="Detours\Detours_TradeDeal.cs" />
    <Compile Include="Detours\Detours_VerbTracker.cs" />
    <Compile Include="Detours\Detours_WorkGiver_HunterHunt.cs" />
    <Compile Include="Detours\Detours_WorkGiver_InteractAnimal.cs" />
    <Compile Include="Harmony\Harmony-GenRadial_RadialPatternCount_Patch.cs" />
    <Compile Include="Harmony\Harmony-HediffComp_TendDuration_CompTended_Patch.cs" />
    <Compile Include="Harmony\Harmony-JobDriverWait-CheckForAutoAttack_Patch.cs" />
    <Compile Include="Harmony\Harmony-Verb_TryStartCastOn_Patch.cs" />
    <Compile Include="Harmony\HarmonyBase.cs" />
    <Compile Include="Properties\AssemblyInfo.cs" />
    <Compile Include="CombatExtended\Verbs\Verb_ShootCE.cs" />
    <Compile Include="CombatExtended\Comps\CompAmmoUser.cs" />
    <Compile Include="CombatExtended\Jobs\ExternalPawnDrafter.cs" />
    <Compile Include="CombatExtended\Jobs\JobDriver_Reload.cs" />
    <Compile Include="CombatExtended\SecondaryDamage.cs" />
    <Compile Include="CombatExtended\MassBulkUtility.cs" />
    <Compile Include="Detours\Detours_MassUtility.cs" />
  </ItemGroup>
  <Import Project="$(MSBuildToolsPath)\Microsoft.CSharp.targets" />
  <PropertyGroup>
    <PostBuildEvent>if $(ConfigurationName) == Debugger call "C:\Program Files (x86)\Mono\bin\pdb2mdb.bat" $(TargetDir)$(TargetName)$(TargetExt)</PostBuildEvent>
  </PropertyGroup>
  <PropertyGroup>
    <PreBuildEvent>
    </PreBuildEvent>
  </PropertyGroup>
  <!-- To modify your build process, add your task inside one of the targets below and uncomment it. 
       Other similar extension points exist, see Microsoft.Common.targets.
  <Target Name="BeforeBuild">
  </Target>
  <Target Name="AfterBuild">
  </Target>
  -->
  <Target Name="AfterClean">
    <Delete Files="$(OutDir)$(TargetName)$(TargetExt).mdb" />
  </Target>
=======
﻿<?xml version="1.0" encoding="utf-8"?>
<Project ToolsVersion="12.0" DefaultTargets="Build" xmlns="http://schemas.microsoft.com/developer/msbuild/2003">
  <Import Project="$(MSBuildExtensionsPath)\$(MSBuildToolsVersion)\Microsoft.Common.props" Condition="Exists('$(MSBuildExtensionsPath)\$(MSBuildToolsVersion)\Microsoft.Common.props')" />
  <PropertyGroup>
    <Configuration Condition=" '$(Configuration)' == '' ">Debug</Configuration>
    <Platform Condition=" '$(Platform)' == '' ">AnyCPU</Platform>
    <ProjectGuid>{AABEDCF4-2B5E-450E-B855-89595E67DC8D}</ProjectGuid>
    <OutputType>Library</OutputType>
    <AppDesignerFolder>Properties</AppDesignerFolder>
    <RootNamespace>CombatExtended</RootNamespace>
    <AssemblyName>CombatExtended</AssemblyName>
    <TargetFrameworkVersion>v3.5</TargetFrameworkVersion>
    <FileAlignment>512</FileAlignment>
    <TargetFrameworkProfile>
    </TargetFrameworkProfile>
    <NoWin32Manifest>False</NoWin32Manifest>
    <RunPostBuildEvent>OnBuildSuccess</RunPostBuildEvent>
    <AllowUnsafeBlocks>False</AllowUnsafeBlocks>
    <NoStdLib>False</NoStdLib>
    <TreatWarningsAsErrors>False</TreatWarningsAsErrors>
    <IntermediateOutputPath>obj\$(Configuration)\</IntermediateOutputPath>
    <CscToolPath>$(MSBuildProgramFiles32)\MSBuild\14.0\Bin</CscToolPath>
    <SignAssembly>False</SignAssembly>
  </PropertyGroup>
  <PropertyGroup Condition=" '$(Configuration)|$(Platform)' == 'Debug|AnyCPU' ">
    <DebugSymbols>false</DebugSymbols>
    <DebugType>
    </DebugType>
    <Optimize>False</Optimize>
    <OutputPath>..\..\Assemblies\</OutputPath>
    <DefineConstants>DEBUG;TRACE</DefineConstants>
    <ErrorReport>prompt</ErrorReport>
    <WarningLevel>4</WarningLevel>
    <AllowUnsafeBlocks>True</AllowUnsafeBlocks>
    <GenerateSerializationAssemblies>Auto</GenerateSerializationAssemblies>
    <PlatformTarget>anycpu</PlatformTarget>
  </PropertyGroup>
  <PropertyGroup Condition=" '$(Configuration)|$(Platform)' == 'Release|AnyCPU' ">
    <DebugType>pdbonly</DebugType>
    <Optimize>true</Optimize>
    <OutputPath>bin\Release\</OutputPath>
    <DefineConstants>TRACE</DefineConstants>
    <ErrorReport>prompt</ErrorReport>
    <WarningLevel>4</WarningLevel>
  </PropertyGroup>
  <PropertyGroup Condition=" '$(Configuration)' == 'Debug' ">
    <CheckForOverflowUnderflow>False</CheckForOverflowUnderflow>
    <BaseIntermediateOutputPath>obj\</BaseIntermediateOutputPath>
    <StartAction>Program</StartAction>
    <StartProgram>..\..\..\..\RimWorld1393Win.exe</StartProgram>
  </PropertyGroup>
  <PropertyGroup Condition=" '$(Platform)' == 'AnyCPU' ">
    <BaseAddress>4194304</BaseAddress>
    <PlatformTarget>AnyCPU</PlatformTarget>
    <RegisterForComInterop>False</RegisterForComInterop>
    <GenerateSerializationAssemblies>Auto</GenerateSerializationAssemblies>
  </PropertyGroup>
  <PropertyGroup Condition=" '$(Configuration)|$(Platform)' == 'Debugger|AnyCPU' ">
    <DebugSymbols>true</DebugSymbols>
    <DebugType>
    </DebugType>
    <Optimize>False</Optimize>
    <OutputPath>..\..\Assemblies\</OutputPath>
    <DefineConstants>DEBUG;TRACE</DefineConstants>
    <ErrorReport>prompt</ErrorReport>
    <WarningLevel>4</WarningLevel>
    <AllowUnsafeBlocks>true</AllowUnsafeBlocks>
    <GenerateSerializationAssemblies>Auto</GenerateSerializationAssemblies>
    <PlatformTarget>anycpu</PlatformTarget>
    <CustomCommands>
      <CustomCommands>
        <Command>
          <type>AfterBuild</type>
          <command>"C:\Program Files (x86)\Mono\bin\pdb2mdb.bat" ..\..\Assemblies\CombatExtended.dll</command>
        </Command>
        <Command>
          <type>Clean</type>
          <command>rm ../../Assemblies/CombatExtended.dll.mdb</command>
        </Command>
        <Command>
          <type>Clean</type>
          <command>rm ../../Assemblies/CombatExtended.pdb</command>
        </Command>
      </CustomCommands>
    </CustomCommands>
  </PropertyGroup>
  <ItemGroup>
    <Reference Include="0Harmony">
      <HintPath>..\..\Assemblies\0Harmony.dll</HintPath>
    </Reference>
    <Reference Include="Assembly-CSharp">
      <HintPath>..\..\..\..\RimWorld1393Win_Data\Managed\Assembly-CSharp.dll</HintPath>
      <Private>False</Private>
    </Reference>
    <Reference Include="HugsLib">
      <HintPath>..\..\..\HugsLib\Assemblies\HugsLib.dll</HintPath>
      <Private>False</Private>
    </Reference>
    <Reference Include="Override">
      <HintPath>..\..\..\RimWorld-MFO-master\Assemblies\Override.dll</HintPath>
      <Private>False</Private>
    </Reference>
    <Reference Include="System" />
    <Reference Include="System.Core" />
    <Reference Include="System.Xml.Linq" />
    <Reference Include="System.Data.DataSetExtensions" />
    <Reference Include="System.Data" />
    <Reference Include="System.Xml" />
    <Reference Include="UnityEngine">
      <HintPath>..\..\..\..\RimWorld1393Win_Data\Managed\UnityEngine.dll</HintPath>
      <Private>False</Private>
    </Reference>
  </ItemGroup>
  <ItemGroup>
    <Compile Include="AI\CombatRoleUtility.cs" />
    <Compile Include="AI\Defs\RaidGoalDef.cs" />
    <Compile Include="AI\FactionBrain\FactionBrain.cs" />
    <Compile Include="AI\FactionBrain\FactionBrainManager.cs" />
    <Compile Include="AI\Objectives\RaidGoalFinder.cs" />
    <Compile Include="AI\Objectives\RaidGoalFinder_Targets.cs" />
    <Compile Include="AI\Objectives\SquadObjective.cs" />
    <Compile Include="AI\PathFinding\SquadPath.cs" />
    <Compile Include="AI\PathFinding\SquadPathBrainPlus.cs" />
    <Compile Include="AI\PathFinding\SquadPather.cs" />
    <Compile Include="AI\PathFinding\SquadPathKMBetterPQueue.cs" />
    <Compile Include="AI\PathFinding\SquadPathMover.cs" />
    <Compile Include="AI\PathFinding\SquadPathRegionAStar.cs" />
    <Compile Include="AI\SquadBrain\SquadBrain.cs" />
    <Compile Include="AI\SquadBrain\SquadBrainManager.cs" />
    <Compile Include="AI\CombatRole.cs" />
    <Compile Include="AI\SquadBrain\SquadUtils.cs" />
    <Compile Include="CombatExtended\AmmoUtility.cs" />
    <Compile Include="CombatExtended\DefOfs\CE_ConceptDefOf.cs" />
    <Compile Include="CombatExtended\Defs\AmmoLink.cs" />
    <Compile Include="CombatExtended\ArmorUtilityCE.cs" />
    <Compile Include="CombatExtended\Comps\CompProperties_SquadBrain.cs" />
    <Compile Include="CombatExtended\Comps\CompSquadBrain.cs" />
    <Compile Include="CombatExtended\Comps\HediffCompProperties_InfecterCE.cs" />
    <Compile Include="CombatExtended\Comps\HediffCompProperties_Stabilize.cs" />
    <Compile Include="CombatExtended\Comps\HediffComp_InfecterCE.cs" />
    <Compile Include="CombatExtended\Comps\HediffComp_Stabilize.cs" />
    <Compile Include="CombatExtended\DefOfs\CE_BodyPartGroupDefOf.cs" />
    <Compile Include="CombatExtended\DefOfs\CE_JobDefOf.cs" />
    <Compile Include="CombatExtended\DefOfs\CE_ThingDefOf.cs" />
    <Compile Include="CombatExtended\DefOfs\CE_StatDefOf.cs" />
    <Compile Include="CombatExtended\Defs\Apparel_VisibleAccessoryDef.cs" />
    <Compile Include="CombatExtended\Defs\LoadoutGenericDef.cs" />
    <Compile Include="CombatExtended\Defs\RaceProperties_CE.cs" />
    <Compile Include="CombatExtended\Enums\BodyType.cs" />
    <Compile Include="CombatExtended\Enums\LoadoutCountType.cs" />
    <Compile Include="CombatExtended\Hediff_InjuryCE.cs" />
    <Compile Include="CombatExtended\Jobs\JobDriver_Hunt.cs" />
    <Compile Include="CombatExtended\Jobs\JobDriver_Stabilize.cs" />
    <Compile Include="CombatExtended\Jobs\JobDriver_TakeFromOther.cs" />
    <Compile Include="CombatExtended\Jobs\JobDriver_UnloadYourInventory.cs" />
    <Compile Include="CombatExtended\Jobs\JobGiver_CheckReload.cs" />
    <Compile Include="CombatExtended\Jobs\JobGiver_ConfigurableHostilityResponse.cs" />
    <Compile Include="CombatExtended\Jobs\JobGiver_SquadDuty.cs" />
    <Compile Include="CombatExtended\Jobs\JobGiver_TakeAndEquip.cs" />
    <Compile Include="CombatExtended\Loadouts\HoldRecord.cs" />
    <Compile Include="CombatExtended\Loadouts\HoldTrackerAssignment.cs" />
    <Compile Include="CombatExtended\Loadouts\Utility_HoldTracker.cs" />
    <Compile Include="CombatExtended\Projectiles\ProjectileCE_Explosive_RL.cs" />
    <Compile Include="CombatExtended\ModSettings.cs" />
    <Compile Include="CombatExtended\Recipe_RemoveOldHediff.cs" />
    <Compile Include="CombatExtended\TexButton.cs" />
    <Compile Include="CombatExtended\Projectiles\ProjectileCE_Explosive.cs" />
    <Compile Include="CombatExtended\Projectiles\Projectile_FireTrail.cs" />
    <Compile Include="CombatExtended\Enums\RecoilPattern.cs" />
    <Compile Include="CombatExtended\Enums\AimMode.cs" />
    <Compile Include="CombatExtended\Things\Apparel_Shield.cs" />
    <Compile Include="CombatExtended\ThinkNodes\ThinkNode_ConditionalHasSquad.cs" />
    <Compile Include="Detours\AmmoInjector.cs" />
    <Compile Include="CombatExtended\DamageWorkers\DamageWorker_FlameCE.cs" />
    <Compile Include="CombatExtended\Defs\DamageDef_CE.cs" />
    <Compile Include="CombatExtended\Defs\LoadoutGeneratorDef.cs" />
    <Compile Include="CombatExtended\Gizmos\Command_VerbTarget.cs" />
    <Compile Include="CombatExtended\Jobs\JobDriver_ReloadTurret.cs" />
    <Compile Include="CombatExtended\Jobs\JobGiver_UpdateLoadout.cs" />
    <Compile Include="CombatExtended\Jobs\WorkGiver_ReloadTurret.cs" />
    <Compile Include="CombatExtended\Loadouts\LoadoutAssignment.cs" />
    <Compile Include="CombatExtended\Things\AmmoThing.cs" />
    <Compile Include="CombatExtended\Things\Building_TurretGunCE.cs" />
    <Compile Include="CombatExtended\Things\LoadoutGeneratorThing.cs" />
    <Compile Include="CombatExtended\Loadouts\Dialog_ManageLoadouts.cs" />
    <Compile Include="CombatExtended\Gizmos\Command_Reload.cs" />
    <Compile Include="CombatExtended\Loadouts\ITabInjector.cs" />
    <Compile Include="CombatExtended\Loadouts\ITab_Inventory.cs" />
    <Compile Include="CombatExtended\Loadouts\Loadout.cs" />
    <Compile Include="CombatExtended\LoadoutGen\LoadoutGenerator.cs" />
    <Compile Include="CombatExtended\LoadoutGen\LoadoutGenerator_AmmoPrimary.cs" />
    <Compile Include="CombatExtended\LoadoutGen\LoadoutGenerator_AmmoSecondary.cs" />
    <Compile Include="CombatExtended\LoadoutGen\LoadoutGenerator_WeaponByTag.cs" />
    <Compile Include="CombatExtended\LoadoutGen\LoadoutGenerator_List.cs" />
    <Compile Include="CombatExtended\Loadouts\LoadoutSlot.cs" />
    <Compile Include="CombatExtended\Loadouts\MainTabWindow_OutfitsAndLoadouts.cs" />
    <Compile Include="CombatExtended\Loadouts\MapComp_LoadoutManager.cs" />
    <Compile Include="CombatExtended\Things\Apparel_VisibleAccessory.cs" />
    <Compile Include="CombatExtended\Things\IncendiaryFuel.cs" />
    <Compile Include="CombatExtended\Things\Plant_Blazebulb.cs" />
    <Compile Include="CombatExtended\Projectiles\ArtilleryMarker.cs" />
    <Compile Include="CombatExtended\Comps\CompExplosiveCE.cs" />
    <Compile Include="CombatExtended\Comps\CompInventory.cs" />
    <Compile Include="CombatExtended\Comps\CompJamming.cs" />
    <Compile Include="CombatExtended\Comps\CompProperties_ExplosiveCE.cs" />
    <Compile Include="CombatExtended\Comps\CompProperties_FireModes.cs" />
    <Compile Include="CombatExtended\Comps\CompProperties_Jamming.cs" />
    <Compile Include="CombatExtended\Comps\CompProperties_Suppressable.cs" />
    <Compile Include="CombatExtended\Comps\CompProperties_TurretInit.cs" />
    <Compile Include="CombatExtended\Comps\CompProperties_Inventory.cs" />
    <Compile Include="CombatExtended\Comps\CompProperties_AmmoUser.cs" />
    <Compile Include="CombatExtended\Comps\CompProperties_Charges.cs" />
    <Compile Include="CombatExtended\DamageWorkers\DamageWorker_AddInjuryCE.cs" />
    <Compile Include="CombatExtended\Defs\AmmoCategoryDef.cs" />
    <Compile Include="CombatExtended\Loadouts\Utility_Loadouts.cs" />
    <None Include="AI\PathFinding\SquadPathBrainPlus.cs~" />
    <None Include="AI\PathFinding\SquadPathMover.cs~" />
    <None Include="AI\PathFinding\SquadPathRegionAStar.cs~" />
    <None Include="CombatExtended\ThinkNodes\ThinkNode_ConditionalNoJob.cs" />
    <Compile Include="CombatExtended\TurretTopCE.cs" />
    <Compile Include="CombatExtended\Comps_CCL\CompMilkableRenameable.cs" />
    <Compile Include="CombatExtended\Comps_CCL\CompRangedGizmoGiver.cs" />
    <Compile Include="CombatExtended\Comps_CCL\CompPawnGizmo.cs" />
    <Compile Include="CombatExtended\Comps_CCL\CompProperties_MilkableRenameable.cs" />
    <Compile Include="CombatExtended\Comps_CCL\CompProperties_ShearableRenameable.cs" />
    <Compile Include="CombatExtended\Comps_CCL\Def_Extensions.cs" />
    <Compile Include="CombatExtended\Comps_CCL\CompShearableRenameable.cs" />
    <Compile Include="DetoursCore\SpecialInjector.cs" />
    <Compile Include="DetoursCore\Detours.cs" />
    <Compile Include="DetoursCore\Initializer.cs" />
    <Compile Include="DetoursCore\InitializerBehaviour.cs" />
    <Compile Include="Detours\DetourInjector.cs" />
    <Compile Include="CombatExtended\Enums\FireMode.cs" />
    <Compile Include="CombatExtended\Projectiles\BulletCE.cs" />
    <Compile Include="CombatExtended\Comps\CompFireModes.cs" />
    <Compile Include="CombatExtended\Comps\CompSuppressable.cs" />
    <Compile Include="CombatExtended\Comps\CompCharges.cs" />
    <Compile Include="CombatExtended\Comps\CompTurretInit.cs" />
    <Compile Include="CombatExtended\Gizmos\GizmoAmmoStatus.cs" />
    <Compile Include="CombatExtended\Jobs\JobDriver_HunkerDown.cs" />
    <Compile Include="CombatExtended\Jobs\JobGiver_HunkerDown.cs" />
    <Compile Include="CombatExtended\Jobs\JobGiver_RunForCover.cs" />
    <Compile Include="CombatExtended\Projectiles\ProjectileCE.cs" />
    <Compile Include="CombatExtended\Projectiles\ProjectilePropertiesCE.cs" />
    <Compile Include="CombatExtended\ShiftVecReport.cs" />
    <Compile Include="CombatExtended\StatWorkers\StatWorker_MoveSpeed.cs" />
    <Compile Include="CombatExtended\StatWorkers\StatWorker_WorkSpeedGlobal.cs" />
    <Compile Include="CombatExtended\Defs\AmmoDef.cs" />
    <Compile Include="CombatExtended\Defs\AmmoSetDef.cs" />
    <Compile Include="CombatExtended\ThinkNodes\ThinkNode_ConditionalHunkering.cs" />
    <Compile Include="CombatExtended\ThinkNodes\ThinkNode_ConditionalSuppressed.cs" />
    <Compile Include="CombatExtended\ThoughtWorkers\ThoughtWorker_Suppressed.cs" />
    <Compile Include="Detours\Detours_FloatMenuMakerMap.cs" />
    <Compile Include="Detours\Detours_HediffComp_GetsOld.cs" />
    <Compile Include="Detours\Detours_Pawn_HealthTracker.cs" />
    <Compile Include="Detours\Detours_TooltipUtility.cs" />
    <Compile Include="CombatExtended\CE_Utility.cs" />
    <Compile Include="CombatExtended\Verbs\VerbPropertiesCE.cs" />
    <Compile Include="CombatExtended\Verbs\Verb_LaunchProjectileCE.cs" />
    <Compile Include="CombatExtended\Verbs\Verb_MarkForArtilleryCE.cs" />
    <Compile Include="CombatExtended\Verbs\Verb_ShootMortarCE.cs" />
    <Compile Include="CombatExtended\Verbs\Verb_ShootCEOneUse.cs" />
    <Compile Include="Detours\Detours_Pawn_ApparelTracker.cs" />
    <Compile Include="Detours\Detours_Pawn_EquipmentTracker.cs" />
    <Compile Include="Detours\Detours_ThingContainer.cs" />
    <Compile Include="Detours\Detours_TradeDeal.cs" />
    <Compile Include="Detours\Detours_VerbTracker.cs" />
    <Compile Include="Detours\Detours_WorkGiver_HunterHunt.cs" />
    <Compile Include="Detours\Detours_WorkGiver_InteractAnimal.cs" />
    <Compile Include="Harmony\Harmony-GenRadial_RadialPatternCount_Patch.cs" />
    <Compile Include="Harmony\Harmony-HediffComp_TendDuration_CompTended_Patch.cs" />
    <Compile Include="Harmony\Harmony-JobDriverWait-CheckForAutoAttack_Patch.cs" />
    <Compile Include="Harmony\Harmony-Verb_TryStartCastOn_Patch.cs" />
    <Compile Include="Harmony\HarmonyBase.cs" />
    <Compile Include="Properties\AssemblyInfo.cs" />
    <Compile Include="CombatExtended\Verbs\Verb_ShootCE.cs" />
    <Compile Include="CombatExtended\Comps\CompAmmoUser.cs" />
    <Compile Include="CombatExtended\Jobs\ExternalPawnDrafter.cs" />
    <Compile Include="CombatExtended\Jobs\JobDriver_Reload.cs" />
    <Compile Include="CombatExtended\SecondaryDamage.cs" />
    <Compile Include="CombatExtended\MassBulkUtility.cs" />
    <Compile Include="Detours\Detours_MassUtility.cs" />
  </ItemGroup>
  <ItemGroup />
  <Import Project="$(MSBuildToolsPath)\Microsoft.CSharp.targets" />
  <PropertyGroup>
    <PostBuildEvent>if $(ConfigurationName) == Debugger call "C:\Program Files (x86)\Mono\bin\pdb2mdb.bat" $(TargetDir)$(TargetName)$(TargetExt)</PostBuildEvent>
  </PropertyGroup>
  <PropertyGroup>
    <PreBuildEvent>
    </PreBuildEvent>
  </PropertyGroup>
  <!-- To modify your build process, add your task inside one of the targets below and uncomment it. 
       Other similar extension points exist, see Microsoft.Common.targets.
  <Target Name="BeforeBuild">
  </Target>
  <Target Name="AfterBuild">
  </Target>
  -->
  <Target Name="AfterClean">
    <Delete Files="$(OutDir)$(TargetName)$(TargetExt).mdb" />
  </Target>
>>>>>>> 95b1ab3f
</Project><|MERGE_RESOLUTION|>--- conflicted
+++ resolved
@@ -1,606 +1,303 @@
-<<<<<<< HEAD
-﻿<?xml version="1.0" encoding="utf-8"?>
-<Project ToolsVersion="12.0" DefaultTargets="Build" xmlns="http://schemas.microsoft.com/developer/msbuild/2003">
-  <Import Project="$(MSBuildExtensionsPath)\$(MSBuildToolsVersion)\Microsoft.Common.props" Condition="Exists('$(MSBuildExtensionsPath)\$(MSBuildToolsVersion)\Microsoft.Common.props')" />
-  <PropertyGroup>
-    <Configuration Condition=" '$(Configuration)' == '' ">Debug</Configuration>
-    <Platform Condition=" '$(Platform)' == '' ">AnyCPU</Platform>
-    <ProjectGuid>{AABEDCF4-2B5E-450E-B855-89595E67DC8D}</ProjectGuid>
-    <OutputType>Library</OutputType>
-    <AppDesignerFolder>Properties</AppDesignerFolder>
-    <RootNamespace>CombatExtended</RootNamespace>
-    <AssemblyName>CombatExtended</AssemblyName>
-    <TargetFrameworkVersion>v3.5</TargetFrameworkVersion>
-    <FileAlignment>512</FileAlignment>
-    <TargetFrameworkProfile>
-    </TargetFrameworkProfile>
-    <NoWin32Manifest>False</NoWin32Manifest>
-    <RunPostBuildEvent>OnBuildSuccess</RunPostBuildEvent>
-    <AllowUnsafeBlocks>False</AllowUnsafeBlocks>
-    <NoStdLib>False</NoStdLib>
-    <TreatWarningsAsErrors>False</TreatWarningsAsErrors>
-    <IntermediateOutputPath>obj\$(Configuration)\</IntermediateOutputPath>
-    <CscToolPath>$(MSBuildProgramFiles32)\MSBuild\14.0\Bin</CscToolPath>
-    <SignAssembly>False</SignAssembly>
-  </PropertyGroup>
-  <PropertyGroup Condition=" '$(Configuration)|$(Platform)' == 'Debug|AnyCPU' ">
-    <DebugSymbols>false</DebugSymbols>
-    <DebugType>
-    </DebugType>
-    <Optimize>False</Optimize>
-    <OutputPath>..\..\Assemblies\</OutputPath>
-    <DefineConstants>DEBUG;TRACE</DefineConstants>
-    <ErrorReport>prompt</ErrorReport>
-    <WarningLevel>4</WarningLevel>
-    <AllowUnsafeBlocks>True</AllowUnsafeBlocks>
-    <GenerateSerializationAssemblies>Auto</GenerateSerializationAssemblies>
-    <PlatformTarget>anycpu</PlatformTarget>
-  </PropertyGroup>
-  <PropertyGroup Condition=" '$(Configuration)|$(Platform)' == 'Release|AnyCPU' ">
-    <DebugType>pdbonly</DebugType>
-    <Optimize>true</Optimize>
-    <OutputPath>bin\Release\</OutputPath>
-    <DefineConstants>TRACE</DefineConstants>
-    <ErrorReport>prompt</ErrorReport>
-    <WarningLevel>4</WarningLevel>
-  </PropertyGroup>
-  <PropertyGroup Condition=" '$(Configuration)' == 'Debug' ">
-    <CheckForOverflowUnderflow>False</CheckForOverflowUnderflow>
-    <BaseIntermediateOutputPath>obj\</BaseIntermediateOutputPath>
-    <StartAction>Program</StartAction>
-    <StartProgram>..\..\..\..\RimWorld1393Win.exe</StartProgram>
-  </PropertyGroup>
-  <PropertyGroup Condition=" '$(Platform)' == 'AnyCPU' ">
-    <BaseAddress>4194304</BaseAddress>
-    <PlatformTarget>AnyCPU</PlatformTarget>
-    <RegisterForComInterop>False</RegisterForComInterop>
-    <GenerateSerializationAssemblies>Auto</GenerateSerializationAssemblies>
-  </PropertyGroup>
-  <PropertyGroup Condition=" '$(Configuration)|$(Platform)' == 'Debugger|AnyCPU' ">
-    <DebugSymbols>true</DebugSymbols>
-    <DebugType>
-    </DebugType>
-    <Optimize>False</Optimize>
-    <OutputPath>..\..\Assemblies\</OutputPath>
-    <DefineConstants>DEBUG;TRACE</DefineConstants>
-    <ErrorReport>prompt</ErrorReport>
-    <WarningLevel>4</WarningLevel>
-    <AllowUnsafeBlocks>true</AllowUnsafeBlocks>
-    <GenerateSerializationAssemblies>Auto</GenerateSerializationAssemblies>
-    <PlatformTarget>anycpu</PlatformTarget>
-    <CustomCommands>
-      <CustomCommands>
-        <Command>
-          <type>AfterBuild</type>
-          <command>"C:\Program Files (x86)\Mono\bin\pdb2mdb.bat" ..\..\Assemblies\CombatExtended.dll</command>
-        </Command>
-        <Command>
-          <type>Clean</type>
-          <command>rm ../../Assemblies/CombatExtended.dll.mdb</command>
-        </Command>
-        <Command>
-          <type>Clean</type>
-          <command>rm ../../Assemblies/CombatExtended.pdb</command>
-        </Command>
-      </CustomCommands>
-    </CustomCommands>
-  </PropertyGroup>
-  <ItemGroup>
-    <Reference Include="0Harmony">
-      <HintPath>..\..\Assemblies\0Harmony.dll</HintPath>
-    </Reference>
-    <Reference Include="Assembly-CSharp">
-      <HintPath>..\..\..\..\RimWorld1393Win_Data\Managed\Assembly-CSharp.dll</HintPath>
-      <Private>False</Private>
-    </Reference>
-    <Reference Include="HugsLib">
-      <HintPath>..\..\..\HugsLib\Assemblies\HugsLib.dll</HintPath>
-      <Private>False</Private>
-    </Reference>
-    <Reference Include="Override">
-      <HintPath>..\..\..\RimWorld-MFO-master\Assemblies\Override.dll</HintPath>
-      <Private>False</Private>
-    </Reference>
-    <Reference Include="System" />
-    <Reference Include="System.Core" />
-    <Reference Include="System.Xml.Linq" />
-    <Reference Include="System.Data.DataSetExtensions" />
-    <Reference Include="System.Data" />
-    <Reference Include="System.Xml" />
-    <Reference Include="UnityEngine">
-      <HintPath>..\..\..\..\RimWorld1393Win_Data\Managed\UnityEngine.dll</HintPath>
-      <Private>False</Private>
-    </Reference>
-  </ItemGroup>
-  <ItemGroup>
-    <Compile Include="AI\CombatRoleUtility.cs" />
-    <Compile Include="AI\Defs\RaidGoalDef.cs" />
-    <Compile Include="AI\FactionBrain\FactionBrain.cs" />
-    <Compile Include="AI\FactionBrain\FactionBrainManager.cs" />
-    <Compile Include="AI\Objectives\RaidGoalFinder.cs" />
-    <Compile Include="AI\Objectives\RaidGoalFinder_Targets.cs" />
-    <Compile Include="AI\Objectives\SquadObjective.cs" />
-    <Compile Include="AI\PathFinding\SquadPath.cs" />
-    <Compile Include="AI\PathFinding\SquadPathBrainPlus.cs" />
-    <Compile Include="AI\PathFinding\SquadPather.cs" />
-    <Compile Include="AI\PathFinding\SquadPathKMBetterPQueue.cs" />
-    <Compile Include="AI\PathFinding\SquadPathMover.cs" />
-    <Compile Include="AI\PathFinding\SquadPathRegionAStar.cs" />
-    <Compile Include="AI\SquadBrain\SquadBrain.cs" />
-    <Compile Include="AI\SquadBrain\SquadBrainManager.cs" />
-    <Compile Include="AI\CombatRole.cs" />
-    <Compile Include="AI\SquadBrain\SquadUtils.cs" />
-    <Compile Include="CombatExtended\AmmoUtility.cs" />
-    <Compile Include="CombatExtended\DefOfs\CE_ConceptDefOf.cs" />
-    <Compile Include="CombatExtended\Defs\AmmoLink.cs" />
-    <Compile Include="CombatExtended\ArmorUtilityCE.cs" />
-    <Compile Include="CombatExtended\Comps\CompProperties_SquadBrain.cs" />
-    <Compile Include="CombatExtended\Comps\CompSquadBrain.cs" />
-    <Compile Include="CombatExtended\Comps\HediffCompProperties_InfecterCE.cs" />
-    <Compile Include="CombatExtended\Comps\HediffCompProperties_Stabilize.cs" />
-    <Compile Include="CombatExtended\Comps\HediffComp_InfecterCE.cs" />
-    <Compile Include="CombatExtended\Comps\HediffComp_Stabilize.cs" />
-    <Compile Include="CombatExtended\DefOfs\CE_BodyPartGroupDefOf.cs" />
-    <Compile Include="CombatExtended\DefOfs\CE_JobDefOf.cs" />
-    <Compile Include="CombatExtended\DefOfs\CE_ThingDefOf.cs" />
-    <Compile Include="CombatExtended\DefOfs\CE_StatDefOf.cs" />
-    <Compile Include="CombatExtended\Defs\Apparel_VisibleAccessoryDef.cs" />
-    <Compile Include="CombatExtended\Defs\LoadoutGenericDef.cs" />
-    <Compile Include="CombatExtended\Defs\RaceProperties_CE.cs" />
-    <Compile Include="CombatExtended\Enums\BodyType.cs" />
-    <Compile Include="CombatExtended\Enums\LoadoutCountType.cs" />
-    <Compile Include="CombatExtended\Hediff_InjuryCE.cs" />
-    <Compile Include="CombatExtended\Jobs\JobDriver_Hunt.cs" />
-    <Compile Include="CombatExtended\Jobs\JobDriver_Stabilize.cs" />
-    <Compile Include="CombatExtended\Jobs\JobDriver_TakeFromOther.cs" />
-    <Compile Include="CombatExtended\Jobs\JobDriver_UnloadYourInventory.cs" />
-    <Compile Include="CombatExtended\Jobs\JobGiver_CheckReload.cs" />
-    <Compile Include="CombatExtended\Jobs\JobGiver_ConfigurableHostilityResponse.cs" />
-    <Compile Include="CombatExtended\Jobs\JobGiver_SquadDuty.cs" />
-    <Compile Include="CombatExtended\Jobs\JobGiver_TakeAndEquip.cs" />
-    <Compile Include="CombatExtended\Loadouts\HoldRecord.cs" />
-    <Compile Include="CombatExtended\Loadouts\HoldTrackerAssignment.cs" />
-    <Compile Include="CombatExtended\Loadouts\Utility_HoldTracker.cs" />
-    <Compile Include="CombatExtended\Projectiles\ProjectileCE_Explosive_RL.cs" />
-    <Compile Include="CombatExtended\ModSettings.cs" />
-    <Compile Include="CombatExtended\Recipe_RemoveOldHediff.cs" />
-    <Compile Include="CombatExtended\TexButton.cs" />
-    <Compile Include="CombatExtended\Projectiles\ProjectileCE_Explosive.cs" />
-    <Compile Include="CombatExtended\Projectiles\Projectile_FireTrail.cs" />
-    <Compile Include="CombatExtended\Enums\RecoilPattern.cs" />
-    <Compile Include="CombatExtended\Enums\AimMode.cs" />
-    <Compile Include="CombatExtended\ThinkNodes\ThinkNode_ConditionalHasSquad.cs" />
-    <Compile Include="Detours\AmmoInjector.cs" />
-    <Compile Include="CombatExtended\DamageWorkers\DamageWorker_FlameCE.cs" />
-    <Compile Include="CombatExtended\Defs\DamageDef_CE.cs" />
-    <Compile Include="CombatExtended\Defs\LoadoutGeneratorDef.cs" />
-    <Compile Include="CombatExtended\Gizmos\Command_VerbTarget.cs" />
-    <Compile Include="CombatExtended\Jobs\JobDriver_ReloadTurret.cs" />
-    <Compile Include="CombatExtended\Jobs\JobGiver_UpdateLoadout.cs" />
-    <Compile Include="CombatExtended\Jobs\WorkGiver_ReloadTurret.cs" />
-    <Compile Include="CombatExtended\Loadouts\LoadoutAssignment.cs" />
-    <Compile Include="CombatExtended\Things\AmmoThing.cs" />
-    <Compile Include="CombatExtended\Things\Building_TurretGunCE.cs" />
-    <Compile Include="CombatExtended\Things\LoadoutGeneratorThing.cs" />
-    <Compile Include="CombatExtended\Loadouts\Dialog_ManageLoadouts.cs" />
-    <Compile Include="CombatExtended\Gizmos\Command_Reload.cs" />
-    <Compile Include="CombatExtended\Loadouts\ITabInjector.cs" />
-    <Compile Include="CombatExtended\Loadouts\ITab_Inventory.cs" />
-    <Compile Include="CombatExtended\Loadouts\Loadout.cs" />
-    <Compile Include="CombatExtended\LoadoutGen\LoadoutGenerator.cs" />
-    <Compile Include="CombatExtended\LoadoutGen\LoadoutGenerator_AmmoPrimary.cs" />
-    <Compile Include="CombatExtended\LoadoutGen\LoadoutGenerator_AmmoSecondary.cs" />
-    <Compile Include="CombatExtended\LoadoutGen\LoadoutGenerator_WeaponByTag.cs" />
-    <Compile Include="CombatExtended\LoadoutGen\LoadoutGenerator_List.cs" />
-    <Compile Include="CombatExtended\Loadouts\LoadoutSlot.cs" />
-    <Compile Include="CombatExtended\Loadouts\MainTabWindow_OutfitsAndLoadouts.cs" />
-    <Compile Include="CombatExtended\Loadouts\MapComp_LoadoutManager.cs" />
-    <Compile Include="CombatExtended\Things\Apparel_VisibleAccessory.cs" />
-    <Compile Include="CombatExtended\Things\IncendiaryFuel.cs" />
-    <Compile Include="CombatExtended\Things\Plant_Blazebulb.cs" />
-    <Compile Include="CombatExtended\Projectiles\ArtilleryMarker.cs" />
-    <Compile Include="CombatExtended\Comps\CompExplosiveCE.cs" />
-    <Compile Include="CombatExtended\Comps\CompInventory.cs" />
-    <Compile Include="CombatExtended\Comps\CompJamming.cs" />
-    <Compile Include="CombatExtended\Comps\CompProperties_ExplosiveCE.cs" />
-    <Compile Include="CombatExtended\Comps\CompProperties_FireModes.cs" />
-    <Compile Include="CombatExtended\Comps\CompProperties_Jamming.cs" />
-    <Compile Include="CombatExtended\Comps\CompProperties_Suppressable.cs" />
-    <Compile Include="CombatExtended\Comps\CompProperties_TurretInit.cs" />
-    <Compile Include="CombatExtended\Comps\CompProperties_Inventory.cs" />
-    <Compile Include="CombatExtended\Comps\CompProperties_AmmoUser.cs" />
-    <Compile Include="CombatExtended\Comps\CompProperties_Charges.cs" />
-    <Compile Include="CombatExtended\DamageWorkers\DamageWorker_AddInjuryCE.cs" />
-    <Compile Include="CombatExtended\Defs\AmmoCategoryDef.cs" />
-    <Compile Include="CombatExtended\Loadouts\Utility_Loadouts.cs" />
-    <None Include="AI\PathFinding\SquadPathBrainPlus.cs~" />
-    <None Include="AI\PathFinding\SquadPathMover.cs~" />
-    <None Include="AI\PathFinding\SquadPathRegionAStar.cs~" />
-    <None Include="CombatExtended\ThinkNodes\ThinkNode_ConditionalNoJob.cs" />
-    <Compile Include="CombatExtended\TurretTopCE.cs" />
-    <Compile Include="CombatExtended\Comps_CCL\CompMilkableRenameable.cs" />
-    <Compile Include="CombatExtended\Comps_CCL\CompRangedGizmoGiver.cs" />
-    <Compile Include="CombatExtended\Comps_CCL\CompPawnGizmo.cs" />
-    <Compile Include="CombatExtended\Comps_CCL\CompProperties_MilkableRenameable.cs" />
-    <Compile Include="CombatExtended\Comps_CCL\CompProperties_ShearableRenameable.cs" />
-    <Compile Include="CombatExtended\Comps_CCL\Def_Extensions.cs" />
-    <Compile Include="CombatExtended\Comps_CCL\CompShearableRenameable.cs" />
-    <Compile Include="DetoursCore\SpecialInjector.cs" />
-    <Compile Include="DetoursCore\Detours.cs" />
-    <Compile Include="DetoursCore\Initializer.cs" />
-    <Compile Include="DetoursCore\InitializerBehaviour.cs" />
-    <Compile Include="Detours\DetourInjector.cs" />
-    <Compile Include="CombatExtended\Enums\FireMode.cs" />
-    <Compile Include="CombatExtended\Projectiles\BulletCE.cs" />
-    <Compile Include="CombatExtended\Comps\CompFireModes.cs" />
-    <Compile Include="CombatExtended\Comps\CompSuppressable.cs" />
-    <Compile Include="CombatExtended\Comps\CompCharges.cs" />
-    <Compile Include="CombatExtended\Comps\CompTurretInit.cs" />
-    <Compile Include="CombatExtended\Gizmos\GizmoAmmoStatus.cs" />
-    <Compile Include="CombatExtended\Jobs\JobDriver_HunkerDown.cs" />
-    <Compile Include="CombatExtended\Jobs\JobGiver_HunkerDown.cs" />
-    <Compile Include="CombatExtended\Jobs\JobGiver_RunForCover.cs" />
-    <Compile Include="CombatExtended\Projectiles\ProjectileCE.cs" />
-    <Compile Include="CombatExtended\Projectiles\ProjectilePropertiesCE.cs" />
-    <Compile Include="CombatExtended\ShiftVecReport.cs" />
-    <Compile Include="CombatExtended\StatWorkers\StatWorker_MoveSpeed.cs" />
-    <Compile Include="CombatExtended\StatWorkers\StatWorker_WorkSpeedGlobal.cs" />
-    <Compile Include="CombatExtended\Defs\AmmoDef.cs" />
-    <Compile Include="CombatExtended\Defs\AmmoSetDef.cs" />
-    <Compile Include="CombatExtended\ThinkNodes\ThinkNode_ConditionalHunkering.cs" />
-    <Compile Include="CombatExtended\ThinkNodes\ThinkNode_ConditionalSuppressed.cs" />
-    <Compile Include="CombatExtended\ThoughtWorkers\ThoughtWorker_Suppressed.cs" />
-    <Compile Include="Detours\Detours_FloatMenuMakerMap.cs" />
-    <Compile Include="Detours\Detours_HediffComp_GetsOld.cs" />
-    <Compile Include="Detours\Detours_Pawn_HealthTracker.cs" />
-    <Compile Include="Detours\Detours_TooltipUtility.cs" />
-    <Compile Include="CombatExtended\CE_Utility.cs" />
-    <Compile Include="CombatExtended\Verbs\VerbPropertiesCE.cs" />
-    <Compile Include="CombatExtended\Verbs\Verb_LaunchProjectileCE.cs" />
-    <Compile Include="CombatExtended\Verbs\Verb_MarkForArtilleryCE.cs" />
-    <Compile Include="CombatExtended\Verbs\Verb_ShootMortarCE.cs" />
-    <Compile Include="CombatExtended\Verbs\Verb_ShootCEOneUse.cs" />
-    <Compile Include="Detours\Detours_Pawn_ApparelTracker.cs" />
-    <Compile Include="Detours\Detours_Pawn_EquipmentTracker.cs" />
-    <Compile Include="Detours\Detours_ThingContainer.cs" />
-    <Compile Include="Detours\Detours_TradeDeal.cs" />
-    <Compile Include="Detours\Detours_VerbTracker.cs" />
-    <Compile Include="Detours\Detours_WorkGiver_HunterHunt.cs" />
-    <Compile Include="Detours\Detours_WorkGiver_InteractAnimal.cs" />
-    <Compile Include="Harmony\Harmony-GenRadial_RadialPatternCount_Patch.cs" />
-    <Compile Include="Harmony\Harmony-HediffComp_TendDuration_CompTended_Patch.cs" />
-    <Compile Include="Harmony\Harmony-JobDriverWait-CheckForAutoAttack_Patch.cs" />
-    <Compile Include="Harmony\Harmony-Verb_TryStartCastOn_Patch.cs" />
-    <Compile Include="Harmony\HarmonyBase.cs" />
-    <Compile Include="Properties\AssemblyInfo.cs" />
-    <Compile Include="CombatExtended\Verbs\Verb_ShootCE.cs" />
-    <Compile Include="CombatExtended\Comps\CompAmmoUser.cs" />
-    <Compile Include="CombatExtended\Jobs\ExternalPawnDrafter.cs" />
-    <Compile Include="CombatExtended\Jobs\JobDriver_Reload.cs" />
-    <Compile Include="CombatExtended\SecondaryDamage.cs" />
-    <Compile Include="CombatExtended\MassBulkUtility.cs" />
-    <Compile Include="Detours\Detours_MassUtility.cs" />
-  </ItemGroup>
-  <Import Project="$(MSBuildToolsPath)\Microsoft.CSharp.targets" />
-  <PropertyGroup>
-    <PostBuildEvent>if $(ConfigurationName) == Debugger call "C:\Program Files (x86)\Mono\bin\pdb2mdb.bat" $(TargetDir)$(TargetName)$(TargetExt)</PostBuildEvent>
-  </PropertyGroup>
-  <PropertyGroup>
-    <PreBuildEvent>
-    </PreBuildEvent>
-  </PropertyGroup>
-  <!-- To modify your build process, add your task inside one of the targets below and uncomment it. 
-       Other similar extension points exist, see Microsoft.Common.targets.
-  <Target Name="BeforeBuild">
-  </Target>
-  <Target Name="AfterBuild">
-  </Target>
-  -->
-  <Target Name="AfterClean">
-    <Delete Files="$(OutDir)$(TargetName)$(TargetExt).mdb" />
-  </Target>
-=======
-﻿<?xml version="1.0" encoding="utf-8"?>
-<Project ToolsVersion="12.0" DefaultTargets="Build" xmlns="http://schemas.microsoft.com/developer/msbuild/2003">
-  <Import Project="$(MSBuildExtensionsPath)\$(MSBuildToolsVersion)\Microsoft.Common.props" Condition="Exists('$(MSBuildExtensionsPath)\$(MSBuildToolsVersion)\Microsoft.Common.props')" />
-  <PropertyGroup>
-    <Configuration Condition=" '$(Configuration)' == '' ">Debug</Configuration>
-    <Platform Condition=" '$(Platform)' == '' ">AnyCPU</Platform>
-    <ProjectGuid>{AABEDCF4-2B5E-450E-B855-89595E67DC8D}</ProjectGuid>
-    <OutputType>Library</OutputType>
-    <AppDesignerFolder>Properties</AppDesignerFolder>
-    <RootNamespace>CombatExtended</RootNamespace>
-    <AssemblyName>CombatExtended</AssemblyName>
-    <TargetFrameworkVersion>v3.5</TargetFrameworkVersion>
-    <FileAlignment>512</FileAlignment>
-    <TargetFrameworkProfile>
-    </TargetFrameworkProfile>
-    <NoWin32Manifest>False</NoWin32Manifest>
-    <RunPostBuildEvent>OnBuildSuccess</RunPostBuildEvent>
-    <AllowUnsafeBlocks>False</AllowUnsafeBlocks>
-    <NoStdLib>False</NoStdLib>
-    <TreatWarningsAsErrors>False</TreatWarningsAsErrors>
-    <IntermediateOutputPath>obj\$(Configuration)\</IntermediateOutputPath>
-    <CscToolPath>$(MSBuildProgramFiles32)\MSBuild\14.0\Bin</CscToolPath>
-    <SignAssembly>False</SignAssembly>
-  </PropertyGroup>
-  <PropertyGroup Condition=" '$(Configuration)|$(Platform)' == 'Debug|AnyCPU' ">
-    <DebugSymbols>false</DebugSymbols>
-    <DebugType>
-    </DebugType>
-    <Optimize>False</Optimize>
-    <OutputPath>..\..\Assemblies\</OutputPath>
-    <DefineConstants>DEBUG;TRACE</DefineConstants>
-    <ErrorReport>prompt</ErrorReport>
-    <WarningLevel>4</WarningLevel>
-    <AllowUnsafeBlocks>True</AllowUnsafeBlocks>
-    <GenerateSerializationAssemblies>Auto</GenerateSerializationAssemblies>
-    <PlatformTarget>anycpu</PlatformTarget>
-  </PropertyGroup>
-  <PropertyGroup Condition=" '$(Configuration)|$(Platform)' == 'Release|AnyCPU' ">
-    <DebugType>pdbonly</DebugType>
-    <Optimize>true</Optimize>
-    <OutputPath>bin\Release\</OutputPath>
-    <DefineConstants>TRACE</DefineConstants>
-    <ErrorReport>prompt</ErrorReport>
-    <WarningLevel>4</WarningLevel>
-  </PropertyGroup>
-  <PropertyGroup Condition=" '$(Configuration)' == 'Debug' ">
-    <CheckForOverflowUnderflow>False</CheckForOverflowUnderflow>
-    <BaseIntermediateOutputPath>obj\</BaseIntermediateOutputPath>
-    <StartAction>Program</StartAction>
-    <StartProgram>..\..\..\..\RimWorld1393Win.exe</StartProgram>
-  </PropertyGroup>
-  <PropertyGroup Condition=" '$(Platform)' == 'AnyCPU' ">
-    <BaseAddress>4194304</BaseAddress>
-    <PlatformTarget>AnyCPU</PlatformTarget>
-    <RegisterForComInterop>False</RegisterForComInterop>
-    <GenerateSerializationAssemblies>Auto</GenerateSerializationAssemblies>
-  </PropertyGroup>
-  <PropertyGroup Condition=" '$(Configuration)|$(Platform)' == 'Debugger|AnyCPU' ">
-    <DebugSymbols>true</DebugSymbols>
-    <DebugType>
-    </DebugType>
-    <Optimize>False</Optimize>
-    <OutputPath>..\..\Assemblies\</OutputPath>
-    <DefineConstants>DEBUG;TRACE</DefineConstants>
-    <ErrorReport>prompt</ErrorReport>
-    <WarningLevel>4</WarningLevel>
-    <AllowUnsafeBlocks>true</AllowUnsafeBlocks>
-    <GenerateSerializationAssemblies>Auto</GenerateSerializationAssemblies>
-    <PlatformTarget>anycpu</PlatformTarget>
-    <CustomCommands>
-      <CustomCommands>
-        <Command>
-          <type>AfterBuild</type>
-          <command>"C:\Program Files (x86)\Mono\bin\pdb2mdb.bat" ..\..\Assemblies\CombatExtended.dll</command>
-        </Command>
-        <Command>
-          <type>Clean</type>
-          <command>rm ../../Assemblies/CombatExtended.dll.mdb</command>
-        </Command>
-        <Command>
-          <type>Clean</type>
-          <command>rm ../../Assemblies/CombatExtended.pdb</command>
-        </Command>
-      </CustomCommands>
-    </CustomCommands>
-  </PropertyGroup>
-  <ItemGroup>
-    <Reference Include="0Harmony">
-      <HintPath>..\..\Assemblies\0Harmony.dll</HintPath>
-    </Reference>
-    <Reference Include="Assembly-CSharp">
-      <HintPath>..\..\..\..\RimWorld1393Win_Data\Managed\Assembly-CSharp.dll</HintPath>
-      <Private>False</Private>
-    </Reference>
-    <Reference Include="HugsLib">
-      <HintPath>..\..\..\HugsLib\Assemblies\HugsLib.dll</HintPath>
-      <Private>False</Private>
-    </Reference>
-    <Reference Include="Override">
-      <HintPath>..\..\..\RimWorld-MFO-master\Assemblies\Override.dll</HintPath>
-      <Private>False</Private>
-    </Reference>
-    <Reference Include="System" />
-    <Reference Include="System.Core" />
-    <Reference Include="System.Xml.Linq" />
-    <Reference Include="System.Data.DataSetExtensions" />
-    <Reference Include="System.Data" />
-    <Reference Include="System.Xml" />
-    <Reference Include="UnityEngine">
-      <HintPath>..\..\..\..\RimWorld1393Win_Data\Managed\UnityEngine.dll</HintPath>
-      <Private>False</Private>
-    </Reference>
-  </ItemGroup>
-  <ItemGroup>
-    <Compile Include="AI\CombatRoleUtility.cs" />
-    <Compile Include="AI\Defs\RaidGoalDef.cs" />
-    <Compile Include="AI\FactionBrain\FactionBrain.cs" />
-    <Compile Include="AI\FactionBrain\FactionBrainManager.cs" />
-    <Compile Include="AI\Objectives\RaidGoalFinder.cs" />
-    <Compile Include="AI\Objectives\RaidGoalFinder_Targets.cs" />
-    <Compile Include="AI\Objectives\SquadObjective.cs" />
-    <Compile Include="AI\PathFinding\SquadPath.cs" />
-    <Compile Include="AI\PathFinding\SquadPathBrainPlus.cs" />
-    <Compile Include="AI\PathFinding\SquadPather.cs" />
-    <Compile Include="AI\PathFinding\SquadPathKMBetterPQueue.cs" />
-    <Compile Include="AI\PathFinding\SquadPathMover.cs" />
-    <Compile Include="AI\PathFinding\SquadPathRegionAStar.cs" />
-    <Compile Include="AI\SquadBrain\SquadBrain.cs" />
-    <Compile Include="AI\SquadBrain\SquadBrainManager.cs" />
-    <Compile Include="AI\CombatRole.cs" />
-    <Compile Include="AI\SquadBrain\SquadUtils.cs" />
-    <Compile Include="CombatExtended\AmmoUtility.cs" />
-    <Compile Include="CombatExtended\DefOfs\CE_ConceptDefOf.cs" />
-    <Compile Include="CombatExtended\Defs\AmmoLink.cs" />
-    <Compile Include="CombatExtended\ArmorUtilityCE.cs" />
-    <Compile Include="CombatExtended\Comps\CompProperties_SquadBrain.cs" />
-    <Compile Include="CombatExtended\Comps\CompSquadBrain.cs" />
-    <Compile Include="CombatExtended\Comps\HediffCompProperties_InfecterCE.cs" />
-    <Compile Include="CombatExtended\Comps\HediffCompProperties_Stabilize.cs" />
-    <Compile Include="CombatExtended\Comps\HediffComp_InfecterCE.cs" />
-    <Compile Include="CombatExtended\Comps\HediffComp_Stabilize.cs" />
-    <Compile Include="CombatExtended\DefOfs\CE_BodyPartGroupDefOf.cs" />
-    <Compile Include="CombatExtended\DefOfs\CE_JobDefOf.cs" />
-    <Compile Include="CombatExtended\DefOfs\CE_ThingDefOf.cs" />
-    <Compile Include="CombatExtended\DefOfs\CE_StatDefOf.cs" />
-    <Compile Include="CombatExtended\Defs\Apparel_VisibleAccessoryDef.cs" />
-    <Compile Include="CombatExtended\Defs\LoadoutGenericDef.cs" />
-    <Compile Include="CombatExtended\Defs\RaceProperties_CE.cs" />
-    <Compile Include="CombatExtended\Enums\BodyType.cs" />
-    <Compile Include="CombatExtended\Enums\LoadoutCountType.cs" />
-    <Compile Include="CombatExtended\Hediff_InjuryCE.cs" />
-    <Compile Include="CombatExtended\Jobs\JobDriver_Hunt.cs" />
-    <Compile Include="CombatExtended\Jobs\JobDriver_Stabilize.cs" />
-    <Compile Include="CombatExtended\Jobs\JobDriver_TakeFromOther.cs" />
-    <Compile Include="CombatExtended\Jobs\JobDriver_UnloadYourInventory.cs" />
-    <Compile Include="CombatExtended\Jobs\JobGiver_CheckReload.cs" />
-    <Compile Include="CombatExtended\Jobs\JobGiver_ConfigurableHostilityResponse.cs" />
-    <Compile Include="CombatExtended\Jobs\JobGiver_SquadDuty.cs" />
-    <Compile Include="CombatExtended\Jobs\JobGiver_TakeAndEquip.cs" />
-    <Compile Include="CombatExtended\Loadouts\HoldRecord.cs" />
-    <Compile Include="CombatExtended\Loadouts\HoldTrackerAssignment.cs" />
-    <Compile Include="CombatExtended\Loadouts\Utility_HoldTracker.cs" />
-    <Compile Include="CombatExtended\Projectiles\ProjectileCE_Explosive_RL.cs" />
-    <Compile Include="CombatExtended\ModSettings.cs" />
-    <Compile Include="CombatExtended\Recipe_RemoveOldHediff.cs" />
-    <Compile Include="CombatExtended\TexButton.cs" />
-    <Compile Include="CombatExtended\Projectiles\ProjectileCE_Explosive.cs" />
-    <Compile Include="CombatExtended\Projectiles\Projectile_FireTrail.cs" />
-    <Compile Include="CombatExtended\Enums\RecoilPattern.cs" />
-    <Compile Include="CombatExtended\Enums\AimMode.cs" />
-    <Compile Include="CombatExtended\Things\Apparel_Shield.cs" />
-    <Compile Include="CombatExtended\ThinkNodes\ThinkNode_ConditionalHasSquad.cs" />
-    <Compile Include="Detours\AmmoInjector.cs" />
-    <Compile Include="CombatExtended\DamageWorkers\DamageWorker_FlameCE.cs" />
-    <Compile Include="CombatExtended\Defs\DamageDef_CE.cs" />
-    <Compile Include="CombatExtended\Defs\LoadoutGeneratorDef.cs" />
-    <Compile Include="CombatExtended\Gizmos\Command_VerbTarget.cs" />
-    <Compile Include="CombatExtended\Jobs\JobDriver_ReloadTurret.cs" />
-    <Compile Include="CombatExtended\Jobs\JobGiver_UpdateLoadout.cs" />
-    <Compile Include="CombatExtended\Jobs\WorkGiver_ReloadTurret.cs" />
-    <Compile Include="CombatExtended\Loadouts\LoadoutAssignment.cs" />
-    <Compile Include="CombatExtended\Things\AmmoThing.cs" />
-    <Compile Include="CombatExtended\Things\Building_TurretGunCE.cs" />
-    <Compile Include="CombatExtended\Things\LoadoutGeneratorThing.cs" />
-    <Compile Include="CombatExtended\Loadouts\Dialog_ManageLoadouts.cs" />
-    <Compile Include="CombatExtended\Gizmos\Command_Reload.cs" />
-    <Compile Include="CombatExtended\Loadouts\ITabInjector.cs" />
-    <Compile Include="CombatExtended\Loadouts\ITab_Inventory.cs" />
-    <Compile Include="CombatExtended\Loadouts\Loadout.cs" />
-    <Compile Include="CombatExtended\LoadoutGen\LoadoutGenerator.cs" />
-    <Compile Include="CombatExtended\LoadoutGen\LoadoutGenerator_AmmoPrimary.cs" />
-    <Compile Include="CombatExtended\LoadoutGen\LoadoutGenerator_AmmoSecondary.cs" />
-    <Compile Include="CombatExtended\LoadoutGen\LoadoutGenerator_WeaponByTag.cs" />
-    <Compile Include="CombatExtended\LoadoutGen\LoadoutGenerator_List.cs" />
-    <Compile Include="CombatExtended\Loadouts\LoadoutSlot.cs" />
-    <Compile Include="CombatExtended\Loadouts\MainTabWindow_OutfitsAndLoadouts.cs" />
-    <Compile Include="CombatExtended\Loadouts\MapComp_LoadoutManager.cs" />
-    <Compile Include="CombatExtended\Things\Apparel_VisibleAccessory.cs" />
-    <Compile Include="CombatExtended\Things\IncendiaryFuel.cs" />
-    <Compile Include="CombatExtended\Things\Plant_Blazebulb.cs" />
-    <Compile Include="CombatExtended\Projectiles\ArtilleryMarker.cs" />
-    <Compile Include="CombatExtended\Comps\CompExplosiveCE.cs" />
-    <Compile Include="CombatExtended\Comps\CompInventory.cs" />
-    <Compile Include="CombatExtended\Comps\CompJamming.cs" />
-    <Compile Include="CombatExtended\Comps\CompProperties_ExplosiveCE.cs" />
-    <Compile Include="CombatExtended\Comps\CompProperties_FireModes.cs" />
-    <Compile Include="CombatExtended\Comps\CompProperties_Jamming.cs" />
-    <Compile Include="CombatExtended\Comps\CompProperties_Suppressable.cs" />
-    <Compile Include="CombatExtended\Comps\CompProperties_TurretInit.cs" />
-    <Compile Include="CombatExtended\Comps\CompProperties_Inventory.cs" />
-    <Compile Include="CombatExtended\Comps\CompProperties_AmmoUser.cs" />
-    <Compile Include="CombatExtended\Comps\CompProperties_Charges.cs" />
-    <Compile Include="CombatExtended\DamageWorkers\DamageWorker_AddInjuryCE.cs" />
-    <Compile Include="CombatExtended\Defs\AmmoCategoryDef.cs" />
-    <Compile Include="CombatExtended\Loadouts\Utility_Loadouts.cs" />
-    <None Include="AI\PathFinding\SquadPathBrainPlus.cs~" />
-    <None Include="AI\PathFinding\SquadPathMover.cs~" />
-    <None Include="AI\PathFinding\SquadPathRegionAStar.cs~" />
-    <None Include="CombatExtended\ThinkNodes\ThinkNode_ConditionalNoJob.cs" />
-    <Compile Include="CombatExtended\TurretTopCE.cs" />
-    <Compile Include="CombatExtended\Comps_CCL\CompMilkableRenameable.cs" />
-    <Compile Include="CombatExtended\Comps_CCL\CompRangedGizmoGiver.cs" />
-    <Compile Include="CombatExtended\Comps_CCL\CompPawnGizmo.cs" />
-    <Compile Include="CombatExtended\Comps_CCL\CompProperties_MilkableRenameable.cs" />
-    <Compile Include="CombatExtended\Comps_CCL\CompProperties_ShearableRenameable.cs" />
-    <Compile Include="CombatExtended\Comps_CCL\Def_Extensions.cs" />
-    <Compile Include="CombatExtended\Comps_CCL\CompShearableRenameable.cs" />
-    <Compile Include="DetoursCore\SpecialInjector.cs" />
-    <Compile Include="DetoursCore\Detours.cs" />
-    <Compile Include="DetoursCore\Initializer.cs" />
-    <Compile Include="DetoursCore\InitializerBehaviour.cs" />
-    <Compile Include="Detours\DetourInjector.cs" />
-    <Compile Include="CombatExtended\Enums\FireMode.cs" />
-    <Compile Include="CombatExtended\Projectiles\BulletCE.cs" />
-    <Compile Include="CombatExtended\Comps\CompFireModes.cs" />
-    <Compile Include="CombatExtended\Comps\CompSuppressable.cs" />
-    <Compile Include="CombatExtended\Comps\CompCharges.cs" />
-    <Compile Include="CombatExtended\Comps\CompTurretInit.cs" />
-    <Compile Include="CombatExtended\Gizmos\GizmoAmmoStatus.cs" />
-    <Compile Include="CombatExtended\Jobs\JobDriver_HunkerDown.cs" />
-    <Compile Include="CombatExtended\Jobs\JobGiver_HunkerDown.cs" />
-    <Compile Include="CombatExtended\Jobs\JobGiver_RunForCover.cs" />
-    <Compile Include="CombatExtended\Projectiles\ProjectileCE.cs" />
-    <Compile Include="CombatExtended\Projectiles\ProjectilePropertiesCE.cs" />
-    <Compile Include="CombatExtended\ShiftVecReport.cs" />
-    <Compile Include="CombatExtended\StatWorkers\StatWorker_MoveSpeed.cs" />
-    <Compile Include="CombatExtended\StatWorkers\StatWorker_WorkSpeedGlobal.cs" />
-    <Compile Include="CombatExtended\Defs\AmmoDef.cs" />
-    <Compile Include="CombatExtended\Defs\AmmoSetDef.cs" />
-    <Compile Include="CombatExtended\ThinkNodes\ThinkNode_ConditionalHunkering.cs" />
-    <Compile Include="CombatExtended\ThinkNodes\ThinkNode_ConditionalSuppressed.cs" />
-    <Compile Include="CombatExtended\ThoughtWorkers\ThoughtWorker_Suppressed.cs" />
-    <Compile Include="Detours\Detours_FloatMenuMakerMap.cs" />
-    <Compile Include="Detours\Detours_HediffComp_GetsOld.cs" />
-    <Compile Include="Detours\Detours_Pawn_HealthTracker.cs" />
-    <Compile Include="Detours\Detours_TooltipUtility.cs" />
-    <Compile Include="CombatExtended\CE_Utility.cs" />
-    <Compile Include="CombatExtended\Verbs\VerbPropertiesCE.cs" />
-    <Compile Include="CombatExtended\Verbs\Verb_LaunchProjectileCE.cs" />
-    <Compile Include="CombatExtended\Verbs\Verb_MarkForArtilleryCE.cs" />
-    <Compile Include="CombatExtended\Verbs\Verb_ShootMortarCE.cs" />
-    <Compile Include="CombatExtended\Verbs\Verb_ShootCEOneUse.cs" />
-    <Compile Include="Detours\Detours_Pawn_ApparelTracker.cs" />
-    <Compile Include="Detours\Detours_Pawn_EquipmentTracker.cs" />
-    <Compile Include="Detours\Detours_ThingContainer.cs" />
-    <Compile Include="Detours\Detours_TradeDeal.cs" />
-    <Compile Include="Detours\Detours_VerbTracker.cs" />
-    <Compile Include="Detours\Detours_WorkGiver_HunterHunt.cs" />
-    <Compile Include="Detours\Detours_WorkGiver_InteractAnimal.cs" />
-    <Compile Include="Harmony\Harmony-GenRadial_RadialPatternCount_Patch.cs" />
-    <Compile Include="Harmony\Harmony-HediffComp_TendDuration_CompTended_Patch.cs" />
-    <Compile Include="Harmony\Harmony-JobDriverWait-CheckForAutoAttack_Patch.cs" />
-    <Compile Include="Harmony\Harmony-Verb_TryStartCastOn_Patch.cs" />
-    <Compile Include="Harmony\HarmonyBase.cs" />
-    <Compile Include="Properties\AssemblyInfo.cs" />
-    <Compile Include="CombatExtended\Verbs\Verb_ShootCE.cs" />
-    <Compile Include="CombatExtended\Comps\CompAmmoUser.cs" />
-    <Compile Include="CombatExtended\Jobs\ExternalPawnDrafter.cs" />
-    <Compile Include="CombatExtended\Jobs\JobDriver_Reload.cs" />
-    <Compile Include="CombatExtended\SecondaryDamage.cs" />
-    <Compile Include="CombatExtended\MassBulkUtility.cs" />
-    <Compile Include="Detours\Detours_MassUtility.cs" />
-  </ItemGroup>
-  <ItemGroup />
-  <Import Project="$(MSBuildToolsPath)\Microsoft.CSharp.targets" />
-  <PropertyGroup>
-    <PostBuildEvent>if $(ConfigurationName) == Debugger call "C:\Program Files (x86)\Mono\bin\pdb2mdb.bat" $(TargetDir)$(TargetName)$(TargetExt)</PostBuildEvent>
-  </PropertyGroup>
-  <PropertyGroup>
-    <PreBuildEvent>
-    </PreBuildEvent>
-  </PropertyGroup>
-  <!-- To modify your build process, add your task inside one of the targets below and uncomment it. 
-       Other similar extension points exist, see Microsoft.Common.targets.
-  <Target Name="BeforeBuild">
-  </Target>
-  <Target Name="AfterBuild">
-  </Target>
-  -->
-  <Target Name="AfterClean">
-    <Delete Files="$(OutDir)$(TargetName)$(TargetExt).mdb" />
-  </Target>
->>>>>>> 95b1ab3f
+﻿<?xml version="1.0" encoding="utf-8"?>
+<Project ToolsVersion="12.0" DefaultTargets="Build" xmlns="http://schemas.microsoft.com/developer/msbuild/2003">
+  <Import Project="$(MSBuildExtensionsPath)\$(MSBuildToolsVersion)\Microsoft.Common.props" Condition="Exists('$(MSBuildExtensionsPath)\$(MSBuildToolsVersion)\Microsoft.Common.props')" />
+  <PropertyGroup>
+    <Configuration Condition=" '$(Configuration)' == '' ">Debug</Configuration>
+    <Platform Condition=" '$(Platform)' == '' ">AnyCPU</Platform>
+    <ProjectGuid>{AABEDCF4-2B5E-450E-B855-89595E67DC8D}</ProjectGuid>
+    <OutputType>Library</OutputType>
+    <AppDesignerFolder>Properties</AppDesignerFolder>
+    <RootNamespace>CombatExtended</RootNamespace>
+    <AssemblyName>CombatExtended</AssemblyName>
+    <TargetFrameworkVersion>v3.5</TargetFrameworkVersion>
+    <FileAlignment>512</FileAlignment>
+    <TargetFrameworkProfile>
+    </TargetFrameworkProfile>
+    <NoWin32Manifest>False</NoWin32Manifest>
+    <RunPostBuildEvent>OnBuildSuccess</RunPostBuildEvent>
+    <AllowUnsafeBlocks>False</AllowUnsafeBlocks>
+    <NoStdLib>False</NoStdLib>
+    <TreatWarningsAsErrors>False</TreatWarningsAsErrors>
+    <IntermediateOutputPath>obj\$(Configuration)\</IntermediateOutputPath>
+    <CscToolPath>$(MSBuildProgramFiles32)\MSBuild\14.0\Bin</CscToolPath>
+    <SignAssembly>False</SignAssembly>
+  </PropertyGroup>
+  <PropertyGroup Condition=" '$(Configuration)|$(Platform)' == 'Debug|AnyCPU' ">
+    <DebugSymbols>false</DebugSymbols>
+    <DebugType>
+    </DebugType>
+    <Optimize>False</Optimize>
+    <OutputPath>..\..\Assemblies\</OutputPath>
+    <DefineConstants>DEBUG;TRACE</DefineConstants>
+    <ErrorReport>prompt</ErrorReport>
+    <WarningLevel>4</WarningLevel>
+    <AllowUnsafeBlocks>True</AllowUnsafeBlocks>
+    <GenerateSerializationAssemblies>Auto</GenerateSerializationAssemblies>
+    <PlatformTarget>anycpu</PlatformTarget>
+  </PropertyGroup>
+  <PropertyGroup Condition=" '$(Configuration)|$(Platform)' == 'Release|AnyCPU' ">
+    <DebugType>pdbonly</DebugType>
+    <Optimize>true</Optimize>
+    <OutputPath>bin\Release\</OutputPath>
+    <DefineConstants>TRACE</DefineConstants>
+    <ErrorReport>prompt</ErrorReport>
+    <WarningLevel>4</WarningLevel>
+  </PropertyGroup>
+  <PropertyGroup Condition=" '$(Configuration)' == 'Debug' ">
+    <CheckForOverflowUnderflow>False</CheckForOverflowUnderflow>
+    <BaseIntermediateOutputPath>obj\</BaseIntermediateOutputPath>
+    <StartAction>Program</StartAction>
+    <StartProgram>..\..\..\..\RimWorld1393Win.exe</StartProgram>
+  </PropertyGroup>
+  <PropertyGroup Condition=" '$(Platform)' == 'AnyCPU' ">
+    <BaseAddress>4194304</BaseAddress>
+    <PlatformTarget>AnyCPU</PlatformTarget>
+    <RegisterForComInterop>False</RegisterForComInterop>
+    <GenerateSerializationAssemblies>Auto</GenerateSerializationAssemblies>
+  </PropertyGroup>
+  <PropertyGroup Condition=" '$(Configuration)|$(Platform)' == 'Debugger|AnyCPU' ">
+    <DebugSymbols>true</DebugSymbols>
+    <DebugType>
+    </DebugType>
+    <Optimize>False</Optimize>
+    <OutputPath>..\..\Assemblies\</OutputPath>
+    <DefineConstants>DEBUG;TRACE</DefineConstants>
+    <ErrorReport>prompt</ErrorReport>
+    <WarningLevel>4</WarningLevel>
+    <AllowUnsafeBlocks>true</AllowUnsafeBlocks>
+    <GenerateSerializationAssemblies>Auto</GenerateSerializationAssemblies>
+    <PlatformTarget>anycpu</PlatformTarget>
+    <CustomCommands>
+      <CustomCommands>
+        <Command>
+          <type>AfterBuild</type>
+          <command>"C:\Program Files (x86)\Mono\bin\pdb2mdb.bat" ..\..\Assemblies\CombatExtended.dll</command>
+        </Command>
+        <Command>
+          <type>Clean</type>
+          <command>rm ../../Assemblies/CombatExtended.dll.mdb</command>
+        </Command>
+        <Command>
+          <type>Clean</type>
+          <command>rm ../../Assemblies/CombatExtended.pdb</command>
+        </Command>
+      </CustomCommands>
+    </CustomCommands>
+  </PropertyGroup>
+  <ItemGroup>
+    <Reference Include="0Harmony">
+      <HintPath>..\..\Assemblies\0Harmony.dll</HintPath>
+    </Reference>
+    <Reference Include="Assembly-CSharp">
+      <HintPath>..\..\..\..\RimWorld1393Win_Data\Managed\Assembly-CSharp.dll</HintPath>
+      <Private>False</Private>
+    </Reference>
+    <Reference Include="HugsLib">
+      <HintPath>..\..\..\HugsLib\Assemblies\HugsLib.dll</HintPath>
+      <Private>False</Private>
+    </Reference>
+    <Reference Include="Override">
+      <HintPath>..\..\..\RimWorld-MFO-master\Assemblies\Override.dll</HintPath>
+      <Private>False</Private>
+    </Reference>
+    <Reference Include="System" />
+    <Reference Include="System.Core" />
+    <Reference Include="System.Xml.Linq" />
+    <Reference Include="System.Data.DataSetExtensions" />
+    <Reference Include="System.Data" />
+    <Reference Include="System.Xml" />
+    <Reference Include="UnityEngine">
+      <HintPath>..\..\..\..\RimWorld1393Win_Data\Managed\UnityEngine.dll</HintPath>
+      <Private>False</Private>
+    </Reference>
+  </ItemGroup>
+  <ItemGroup>
+    <Compile Include="AI\CombatRoleUtility.cs" />
+    <Compile Include="AI\Defs\RaidGoalDef.cs" />
+    <Compile Include="AI\FactionBrain\FactionBrain.cs" />
+    <Compile Include="AI\FactionBrain\FactionBrainManager.cs" />
+    <Compile Include="AI\Objectives\RaidGoalFinder.cs" />
+    <Compile Include="AI\Objectives\RaidGoalFinder_Targets.cs" />
+    <Compile Include="AI\Objectives\SquadObjective.cs" />
+    <Compile Include="AI\PathFinding\SquadPath.cs" />
+    <Compile Include="AI\PathFinding\SquadPathBrainPlus.cs" />
+    <Compile Include="AI\PathFinding\SquadPather.cs" />
+    <Compile Include="AI\PathFinding\SquadPathKMBetterPQueue.cs" />
+    <Compile Include="AI\PathFinding\SquadPathMover.cs" />
+    <Compile Include="AI\PathFinding\SquadPathRegionAStar.cs" />
+    <Compile Include="AI\SquadBrain\SquadBrain.cs" />
+    <Compile Include="AI\SquadBrain\SquadBrainManager.cs" />
+    <Compile Include="AI\CombatRole.cs" />
+    <Compile Include="AI\SquadBrain\SquadUtils.cs" />
+    <Compile Include="CombatExtended\AmmoUtility.cs" />
+    <Compile Include="CombatExtended\DefOfs\CE_ConceptDefOf.cs" />
+    <Compile Include="CombatExtended\Defs\AmmoLink.cs" />
+    <Compile Include="CombatExtended\ArmorUtilityCE.cs" />
+    <Compile Include="CombatExtended\Comps\CompProperties_SquadBrain.cs" />
+    <Compile Include="CombatExtended\Comps\CompSquadBrain.cs" />
+    <Compile Include="CombatExtended\Comps\HediffCompProperties_InfecterCE.cs" />
+    <Compile Include="CombatExtended\Comps\HediffCompProperties_Stabilize.cs" />
+    <Compile Include="CombatExtended\Comps\HediffComp_InfecterCE.cs" />
+    <Compile Include="CombatExtended\Comps\HediffComp_Stabilize.cs" />
+    <Compile Include="CombatExtended\DefOfs\CE_BodyPartGroupDefOf.cs" />
+    <Compile Include="CombatExtended\DefOfs\CE_JobDefOf.cs" />
+    <Compile Include="CombatExtended\DefOfs\CE_ThingDefOf.cs" />
+    <Compile Include="CombatExtended\DefOfs\CE_StatDefOf.cs" />
+    <Compile Include="CombatExtended\Defs\Apparel_VisibleAccessoryDef.cs" />
+    <Compile Include="CombatExtended\Defs\LoadoutGenericDef.cs" />
+    <Compile Include="CombatExtended\Defs\RaceProperties_CE.cs" />
+    <Compile Include="CombatExtended\Enums\BodyType.cs" />
+    <Compile Include="CombatExtended\Enums\LoadoutCountType.cs" />
+    <Compile Include="CombatExtended\Hediff_InjuryCE.cs" />
+    <Compile Include="CombatExtended\Jobs\JobDriver_Hunt.cs" />
+    <Compile Include="CombatExtended\Jobs\JobDriver_Stabilize.cs" />
+    <Compile Include="CombatExtended\Jobs\JobDriver_TakeFromOther.cs" />
+    <Compile Include="CombatExtended\Jobs\JobDriver_UnloadYourInventory.cs" />
+    <Compile Include="CombatExtended\Jobs\JobGiver_CheckReload.cs" />
+    <Compile Include="CombatExtended\Jobs\JobGiver_ConfigurableHostilityResponse.cs" />
+    <Compile Include="CombatExtended\Jobs\JobGiver_SquadDuty.cs" />
+    <Compile Include="CombatExtended\Jobs\JobGiver_TakeAndEquip.cs" />
+    <Compile Include="CombatExtended\Loadouts\HoldRecord.cs" />
+    <Compile Include="CombatExtended\Loadouts\HoldTrackerAssignment.cs" />
+    <Compile Include="CombatExtended\Loadouts\Utility_HoldTracker.cs" />
+    <Compile Include="CombatExtended\Projectiles\ProjectileCE_Explosive_RL.cs" />
+    <Compile Include="CombatExtended\ModSettings.cs" />
+    <Compile Include="CombatExtended\Recipe_RemoveOldHediff.cs" />
+    <Compile Include="CombatExtended\TexButton.cs" />
+    <Compile Include="CombatExtended\Projectiles\ProjectileCE_Explosive.cs" />
+    <Compile Include="CombatExtended\Projectiles\Projectile_FireTrail.cs" />
+    <Compile Include="CombatExtended\Enums\RecoilPattern.cs" />
+    <Compile Include="CombatExtended\Enums\AimMode.cs" />
+    <Compile Include="CombatExtended\Things\Apparel_Shield.cs" />
+    <Compile Include="CombatExtended\ThinkNodes\ThinkNode_ConditionalHasSquad.cs" />
+    <Compile Include="Detours\AmmoInjector.cs" />
+    <Compile Include="CombatExtended\DamageWorkers\DamageWorker_FlameCE.cs" />
+    <Compile Include="CombatExtended\Defs\DamageDef_CE.cs" />
+    <Compile Include="CombatExtended\Defs\LoadoutGeneratorDef.cs" />
+    <Compile Include="CombatExtended\Gizmos\Command_VerbTarget.cs" />
+    <Compile Include="CombatExtended\Jobs\JobDriver_ReloadTurret.cs" />
+    <Compile Include="CombatExtended\Jobs\JobGiver_UpdateLoadout.cs" />
+    <Compile Include="CombatExtended\Jobs\WorkGiver_ReloadTurret.cs" />
+    <Compile Include="CombatExtended\Loadouts\LoadoutAssignment.cs" />
+    <Compile Include="CombatExtended\Things\AmmoThing.cs" />
+    <Compile Include="CombatExtended\Things\Building_TurretGunCE.cs" />
+    <Compile Include="CombatExtended\Things\LoadoutGeneratorThing.cs" />
+    <Compile Include="CombatExtended\Loadouts\Dialog_ManageLoadouts.cs" />
+    <Compile Include="CombatExtended\Gizmos\Command_Reload.cs" />
+    <Compile Include="CombatExtended\Loadouts\ITabInjector.cs" />
+    <Compile Include="CombatExtended\Loadouts\ITab_Inventory.cs" />
+    <Compile Include="CombatExtended\Loadouts\Loadout.cs" />
+    <Compile Include="CombatExtended\LoadoutGen\LoadoutGenerator.cs" />
+    <Compile Include="CombatExtended\LoadoutGen\LoadoutGenerator_AmmoPrimary.cs" />
+    <Compile Include="CombatExtended\LoadoutGen\LoadoutGenerator_AmmoSecondary.cs" />
+    <Compile Include="CombatExtended\LoadoutGen\LoadoutGenerator_WeaponByTag.cs" />
+    <Compile Include="CombatExtended\LoadoutGen\LoadoutGenerator_List.cs" />
+    <Compile Include="CombatExtended\Loadouts\LoadoutSlot.cs" />
+    <Compile Include="CombatExtended\Loadouts\MainTabWindow_OutfitsAndLoadouts.cs" />
+    <Compile Include="CombatExtended\Loadouts\MapComp_LoadoutManager.cs" />
+    <Compile Include="CombatExtended\Things\Apparel_VisibleAccessory.cs" />
+    <Compile Include="CombatExtended\Things\IncendiaryFuel.cs" />
+    <Compile Include="CombatExtended\Things\Plant_Blazebulb.cs" />
+    <Compile Include="CombatExtended\Projectiles\ArtilleryMarker.cs" />
+    <Compile Include="CombatExtended\Comps\CompExplosiveCE.cs" />
+    <Compile Include="CombatExtended\Comps\CompInventory.cs" />
+    <Compile Include="CombatExtended\Comps\CompJamming.cs" />
+    <Compile Include="CombatExtended\Comps\CompProperties_ExplosiveCE.cs" />
+    <Compile Include="CombatExtended\Comps\CompProperties_FireModes.cs" />
+    <Compile Include="CombatExtended\Comps\CompProperties_Jamming.cs" />
+    <Compile Include="CombatExtended\Comps\CompProperties_Suppressable.cs" />
+    <Compile Include="CombatExtended\Comps\CompProperties_TurretInit.cs" />
+    <Compile Include="CombatExtended\Comps\CompProperties_Inventory.cs" />
+    <Compile Include="CombatExtended\Comps\CompProperties_AmmoUser.cs" />
+    <Compile Include="CombatExtended\Comps\CompProperties_Charges.cs" />
+    <Compile Include="CombatExtended\DamageWorkers\DamageWorker_AddInjuryCE.cs" />
+    <Compile Include="CombatExtended\Defs\AmmoCategoryDef.cs" />
+    <Compile Include="CombatExtended\Loadouts\Utility_Loadouts.cs" />
+    <None Include="AI\PathFinding\SquadPathBrainPlus.cs~" />
+    <None Include="AI\PathFinding\SquadPathMover.cs~" />
+    <None Include="AI\PathFinding\SquadPathRegionAStar.cs~" />
+    <None Include="CombatExtended\ThinkNodes\ThinkNode_ConditionalNoJob.cs" />
+    <Compile Include="CombatExtended\TurretTopCE.cs" />
+    <Compile Include="CombatExtended\Comps_CCL\CompMilkableRenameable.cs" />
+    <Compile Include="CombatExtended\Comps_CCL\CompRangedGizmoGiver.cs" />
+    <Compile Include="CombatExtended\Comps_CCL\CompPawnGizmo.cs" />
+    <Compile Include="CombatExtended\Comps_CCL\CompProperties_MilkableRenameable.cs" />
+    <Compile Include="CombatExtended\Comps_CCL\CompProperties_ShearableRenameable.cs" />
+    <Compile Include="CombatExtended\Comps_CCL\Def_Extensions.cs" />
+    <Compile Include="CombatExtended\Comps_CCL\CompShearableRenameable.cs" />
+    <Compile Include="DetoursCore\SpecialInjector.cs" />
+    <Compile Include="DetoursCore\Detours.cs" />
+    <Compile Include="DetoursCore\Initializer.cs" />
+    <Compile Include="DetoursCore\InitializerBehaviour.cs" />
+    <Compile Include="Detours\DetourInjector.cs" />
+    <Compile Include="CombatExtended\Enums\FireMode.cs" />
+    <Compile Include="CombatExtended\Projectiles\BulletCE.cs" />
+    <Compile Include="CombatExtended\Comps\CompFireModes.cs" />
+    <Compile Include="CombatExtended\Comps\CompSuppressable.cs" />
+    <Compile Include="CombatExtended\Comps\CompCharges.cs" />
+    <Compile Include="CombatExtended\Comps\CompTurretInit.cs" />
+    <Compile Include="CombatExtended\Gizmos\GizmoAmmoStatus.cs" />
+    <Compile Include="CombatExtended\Jobs\JobDriver_HunkerDown.cs" />
+    <Compile Include="CombatExtended\Jobs\JobGiver_HunkerDown.cs" />
+    <Compile Include="CombatExtended\Jobs\JobGiver_RunForCover.cs" />
+    <Compile Include="CombatExtended\Projectiles\ProjectileCE.cs" />
+    <Compile Include="CombatExtended\Projectiles\ProjectilePropertiesCE.cs" />
+    <Compile Include="CombatExtended\ShiftVecReport.cs" />
+    <Compile Include="CombatExtended\StatWorkers\StatWorker_MoveSpeed.cs" />
+    <Compile Include="CombatExtended\StatWorkers\StatWorker_WorkSpeedGlobal.cs" />
+    <Compile Include="CombatExtended\Defs\AmmoDef.cs" />
+    <Compile Include="CombatExtended\Defs\AmmoSetDef.cs" />
+    <Compile Include="CombatExtended\ThinkNodes\ThinkNode_ConditionalHunkering.cs" />
+    <Compile Include="CombatExtended\ThinkNodes\ThinkNode_ConditionalSuppressed.cs" />
+    <Compile Include="CombatExtended\ThoughtWorkers\ThoughtWorker_Suppressed.cs" />
+    <Compile Include="Detours\Detours_FloatMenuMakerMap.cs" />
+    <Compile Include="Detours\Detours_HediffComp_GetsOld.cs" />
+    <Compile Include="Detours\Detours_Pawn_HealthTracker.cs" />
+    <Compile Include="Detours\Detours_TooltipUtility.cs" />
+    <Compile Include="CombatExtended\CE_Utility.cs" />
+    <Compile Include="CombatExtended\Verbs\VerbPropertiesCE.cs" />
+    <Compile Include="CombatExtended\Verbs\Verb_LaunchProjectileCE.cs" />
+    <Compile Include="CombatExtended\Verbs\Verb_MarkForArtilleryCE.cs" />
+    <Compile Include="CombatExtended\Verbs\Verb_ShootMortarCE.cs" />
+    <Compile Include="CombatExtended\Verbs\Verb_ShootCEOneUse.cs" />
+    <Compile Include="Detours\Detours_Pawn_ApparelTracker.cs" />
+    <Compile Include="Detours\Detours_Pawn_EquipmentTracker.cs" />
+    <Compile Include="Detours\Detours_ThingContainer.cs" />
+    <Compile Include="Detours\Detours_TradeDeal.cs" />
+    <Compile Include="Detours\Detours_VerbTracker.cs" />
+    <Compile Include="Detours\Detours_WorkGiver_HunterHunt.cs" />
+    <Compile Include="Detours\Detours_WorkGiver_InteractAnimal.cs" />
+    <Compile Include="Harmony\Harmony-GenRadial_RadialPatternCount_Patch.cs" />
+    <Compile Include="Harmony\Harmony-HediffComp_TendDuration_CompTended_Patch.cs" />
+    <Compile Include="Harmony\Harmony-JobDriverWait-CheckForAutoAttack_Patch.cs" />
+    <Compile Include="Harmony\Harmony-Verb_TryStartCastOn_Patch.cs" />
+    <Compile Include="Harmony\HarmonyBase.cs" />
+    <Compile Include="Properties\AssemblyInfo.cs" />
+    <Compile Include="CombatExtended\Verbs\Verb_ShootCE.cs" />
+    <Compile Include="CombatExtended\Comps\CompAmmoUser.cs" />
+    <Compile Include="CombatExtended\Jobs\ExternalPawnDrafter.cs" />
+    <Compile Include="CombatExtended\Jobs\JobDriver_Reload.cs" />
+    <Compile Include="CombatExtended\SecondaryDamage.cs" />
+    <Compile Include="CombatExtended\MassBulkUtility.cs" />
+    <Compile Include="Detours\Detours_MassUtility.cs" />
+  </ItemGroup>
+  <ItemGroup />
+  <Import Project="$(MSBuildToolsPath)\Microsoft.CSharp.targets" />
+  <PropertyGroup>
+    <PostBuildEvent>if $(ConfigurationName) == Debugger call "C:\Program Files (x86)\Mono\bin\pdb2mdb.bat" $(TargetDir)$(TargetName)$(TargetExt)</PostBuildEvent>
+  </PropertyGroup>
+  <PropertyGroup>
+    <PreBuildEvent>
+    </PreBuildEvent>
+  </PropertyGroup>
+  <!-- To modify your build process, add your task inside one of the targets below and uncomment it. 
+       Other similar extension points exist, see Microsoft.Common.targets.
+  <Target Name="BeforeBuild">
+  </Target>
+  <Target Name="AfterBuild">
+  </Target>
+  -->
+  <Target Name="AfterClean">
+    <Delete Files="$(OutDir)$(TargetName)$(TargetExt).mdb" />
+  </Target>
 </Project>